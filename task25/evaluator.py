"""AI-проверка для задания 25 через YandexGPT.

Обновленная версия с оптимизированными промптами для критериев К1, К2, К3.
Включает детальную проверку российского контекста и связи между критериями.
"""

import logging
import os
import json
import re
from enum import Enum
from typing import Dict, List, Any, Optional
from core.types import (
    UserID,
    TaskType,
    EvaluationResult,
    CallbackData,
    TaskRequirements,
)

logger = logging.getLogger(__name__)

# Безопасный импорт
try:
    from core.ai_evaluator import (
        BaseAIEvaluator,
    )
    # ВАЖНО: Импортируем YandexGPTModel из core.ai_service
    from core.ai_service import YandexGPTService, YandexGPTConfig, YandexGPTModel
    AI_EVALUATOR_AVAILABLE = True
except ImportError as e:
    logger.warning(f"AI evaluator components not available: {e}")
    AI_EVALUATOR_AVAILABLE = False

    # Заглушки для работы без AI
    class BaseAIEvaluator:
        def __init__(self, requirements: TaskRequirements):
            self.requirements = requirements
    
    class YandexGPTService:
        pass
    
    class YandexGPTConfig:
        pass
    
    # Заглушка для Enum когда AI недоступен
    from enum import Enum
    class YandexGPTModel(Enum):
        LITE = "yandexgpt-lite"
        PRO = "yandexgpt"


class Task25EvaluationResult(EvaluationResult if AI_EVALUATOR_AVAILABLE else object):
    """Расширенный результат оценки для задания 25."""

    def format_feedback(self) -> str:
        """Форматирует результат для отображения пользователю."""
        text = f"📊 <b>Результаты проверки задания 25</b>\n\n"

        # Баллы по критериям
        scores = self.criteria_scores if hasattr(self, 'criteria_scores') and self.criteria_scores else {}
        k1_score = scores.get('k1_score', scores.get('К1', 0))
        k2_score = scores.get('k2_score', scores.get('К2', 0))
        k3_score = scores.get('k3_score', scores.get('К3', 0))

        text += f"<b>К1 (Обоснование):</b> {k1_score}/2\n"
        text += f"<b>К2 (Ответ на вопрос):</b> {k2_score}/1\n"
        text += f"<b>К3 (Примеры):</b> {k3_score}/3\n"
        text += f"\n<b>Итого: {self.total_score}/{self.max_score} баллов</b>\n"
        text += f"{'─' * 40}\n\n"

        # Детальный анализ по критериям
        if self.detailed_feedback:
            # К1 - Обоснование
            if 'k1_comment' in self.detailed_feedback and self.detailed_feedback['k1_comment']:
                text += f"<b>📝 К1 - Обоснование ({k1_score}/2):</b>\n"
                text += f"{self.detailed_feedback['k1_comment']}\n\n"

            # К2 - Ответ на вопрос
            if 'k2_comment' in self.detailed_feedback and self.detailed_feedback['k2_comment']:
                text += f"<b>✍️ К2 - Ответ на вопрос ({k2_score}/1):</b>\n"
                text += f"{self.detailed_feedback['k2_comment']}\n"

                # Детализация по элементам К2 (если есть)
                if 'k2_elements' in self.detailed_feedback and self.detailed_feedback['k2_elements']:
                    for i, elem in enumerate(self.detailed_feedback['k2_elements'][:3], 1):
                        if isinstance(elem, dict):
                            status = "✅" if elem.get('is_correct', False) else "❌"
                            text += f"  {status} Элемент {i}: {elem.get('element', 'не указан')}\n"
                            if elem.get('comment'):
                                text += f"     💬 {elem['comment']}\n"
                text += "\n"

            # К3 - Примеры
            if 'k3_comment' in self.detailed_feedback and self.detailed_feedback['k3_comment']:
                text += f"<b>💡 К3 - Примеры ({k3_score}/3):</b>\n"
                text += f"{self.detailed_feedback['k3_comment']}\n"

                # Детализация по примерам К3 (если есть)
                if 'k3_examples' in self.detailed_feedback and self.detailed_feedback['k3_examples']:
                    for example in self.detailed_feedback['k3_examples'][:3]:
                        if isinstance(example, dict):
                            num = example.get('number', '?')
                            is_valid = example.get('is_valid', False)
                            status = "✅" if is_valid else "❌"
                            text += f"  {status} Пример {num}: {example.get('text', 'не указан')[:100]}\n"
                            if example.get('comment'):
                                text += f"     💬 {example['comment']}\n"
                text += "\n"

        # Рекомендации
        if self.suggestions:
            text += "<b>💡 Рекомендации по улучшению:</b>\n"
            for suggestion in self.suggestions:
                text += f"• {suggestion}\n"
            text += "\n"

        # Фактические ошибки
        if self.factual_errors:
            text += "<b>⚠️ Обратите внимание:</b>\n"
            for error in self.factual_errors:
                if isinstance(error, dict):
                    text += f"• {error.get('error', error)}"
                    if 'correction' in error:
                        text += f" → {error['correction']}"
                    text += "\n"
                else:
                    text += f"• {error}\n"

        return text


class StrictnessLevel(Enum):
    """Уровни строгости проверки."""
    LENIENT = "lenient"      # Мягкая проверка
    STANDARD = "standard"    # Стандартная проверка
    STRICT = "strict"        # Строгая проверка
    EXPERT = "expert"        # Экспертная проверка


class Task25AIEvaluator:
    """AI-оценщик для задания 25."""
    
    def __init__(self, strictness: StrictnessLevel = StrictnessLevel.STANDARD):
        """
        Инициализация оценщика.
        
        Args:
            strictness: Уровень строгости проверки
        """
        self.strictness = strictness
        self.ai_service = None
        
        if not AI_EVALUATOR_AVAILABLE:
            logger.warning("AI evaluator not available")
            return
        
        try:
            # Получаем API ключи из переменных окружения
            api_key = os.getenv("YANDEX_GPT_API_KEY")
            folder_id = os.getenv("YANDEX_GPT_FOLDER_ID")
            
            if not api_key or not folder_id:
                logger.error("YANDEX_GPT_API_KEY и YANDEX_GPT_FOLDER_ID должны быть установлены")
                self.ai_service = None
                return
            
            # Настраиваем YandexGPT
            config = YandexGPTConfig(
                api_key=api_key,
                folder_id=folder_id,
                model=YandexGPTModel.PRO,
                temperature=self._get_temperature(),
                max_tokens=3000,
            )

            self.ai_service = YandexGPTService(config)
            logger.info(
                f"Task25 AI service initialized with {self.strictness.value} strictness"
            )

        except Exception as e:
            logger.error(f"Failed to initialize AI service: {e}")
            self.ai_service = None
    
    def get_temperature(self) -> float:
        """Возвращает температуру для AI в зависимости от строгости."""
        temps = {
            StrictnessLevel.LENIENT: 0.3,
            StrictnessLevel.STANDARD: 0.2,
            StrictnessLevel.STRICT: 0.1,
            StrictnessLevel.EXPERT: 0.05
        }
        return temps.get(self.strictness, 0.2)

    def _get_temperature(self) -> float:
        """Алиас для обратной совместимости."""
        return self.get_temperature()
    
    def get_system_prompt(self, mode='full') -> str:
        """Системный промпт для проверки задания 25."""
        
        if mode == 'parts':
            # Промпт для поэтапной проверки
            base_prompt = """Ты - эксперт ЕГЭ по обществознанию, проверяющий отдельную часть задания 25.

ВАЖНО: Сейчас проверяется ТОЛЬКО ОДНА ЧАСТЬ задания, не весь ответ.

При проверке части К1 (обоснование):
- 2 балла: развёрнутое обоснование с теорией, несколько предложений
- 1 балл: краткое обоснование или есть неточности
- 0 баллов: обоснование отсутствует или неверное

При проверке части К2 (ответ на вопрос):
- 1 балл: дан правильный и полный ответ
- 0 баллов: ответ неверный или отсутствует

При проверке части К3 (примеры):
- Оцени каждый пример отдельно (0-1 балл)
- Максимум 3 балла за три корректных примера
- Пример должен быть конкретным и развёрнутым
"""
        else:
            # ОБНОВЛЁННЫЙ СТАНДАРТНЫЙ ПРОМПТ с детальными критериями
            base_prompt = """Ты - эксперт ЕГЭ по обществознанию, проверяющий задание 25.

═══════════════════════════════════════════════════════════════
КРИТЕРИИ ОЦЕНИВАНИЯ ПО ФИПИ:
═══════════════════════════════════════════════════════════════

К1 - ОБОСНОВАНИЕ (0-2 балла):

2 БАЛЛА - когда ОДНОВРЕМЕННО выполнены ВСЕ условия:
✓ Обоснование СООТВЕТСТВУЕТ заданному вопросу (не уходит в сторону!)
✓ Обоснование с опорой на обществоведческие знания
✓ Дано в НЕСКОЛЬКИХ РАСПРОСТРАНЁННЫХ ПРЕДЛОЖЕНИЯХ (минимум 2-3 предложения, каждое не менее 5-7 слов)
✓ НЕ содержит ошибок, неточностей и искажений
✓ РАСКРЫВАЕТ причинно-следственные И/ИЛИ функциональные связи
✓ Используются обществоведческие термины

1 БАЛЛ - когда:
• Обоснование в нескольких распространённых предложениях, НО содержит отдельные неточности
  ИЛИ не полностью раскрывает причинно-следственные связи
  ИЛИ частично не соответствует вопросу (есть релевантная часть)

0 БАЛЛОВ - когда:
• Обоснование в ОДНОМ ПРЕДЛОЖЕНИИ или СЛОВОСОЧЕТАНИИ
• БЕЗ опоры на обществоведческие знания (на бытовом уровне)
• Обоснование НЕ СООТВЕТСТВУЕТ вопросу (совсем про другое)
• Обоснование отсутствует
• Содержит существенные ошибки

КРИТИЧЕСКИ ВАЖНО - ПРОВЕРКА СООТВЕТСТВИЯ ВОПРОСУ:
Обоснование должно отвечать ИМЕННО на поставленный вопрос!

Пример: Если вопрос "обоснуйте необходимость ПОДДЕРЖКИ ИСКУССТВА государством":
❌ НЕПРАВИЛЬНО: "Таланты могут быть замечены и без государства" - это не обосновывает необходимость поддержки
❌ НЕПРАВИЛЬНО: "Искусство важно для общества" - слишком общо, не про государственную поддержку
❌ НЕПРАВИЛЬНО: "Государство должно заботиться о гражданах" - не про искусство конкретно

✅ ПРАВИЛЬНО: "Государственная поддержка искусства необходима, так как обеспечивает финансирование проектов, которые не окупаются коммерчески, но имеют культурную ценность. Это способствует сохранению культурного наследия и развитию творческого потенциала нации."
✅ ПРАВИЛЬНО: "Поддержка искусства государством необходима для продвижения национальной культуры на мировой арене, что укрепляет культурную идентичность и престиж страны."

ПРИЗНАКИ КАЧЕСТВЕННОГО ОБОСНОВАНИЯ:
- ОТВЕЧАЕТ на заданный вопрос (не уходит в сторону!)
- Минимум 2-3 распространённых предложения
- Чёткая логика: тезис → аргумент → вывод
- Термины: "институт", "функция", "процесс", "механизм", "система"
- Явные связи: "что приводит к...", "в результате...", "обеспечивает...", "способствует..."

─────────────────────────────────────────────────────────────

К2 - ОТВЕТ НА ВОПРОС (0-1 балл):

⚠️ КРИТИЧЕСКОЕ ТРЕБОВАНИЕ (с 2023 года!):
Ответ на вопрос 2 ОБЯЗАТЕЛЬНО должен быть оформлен как САМОСТОЯТЕЛЬНЫЙ ЭЛЕМЕНТ!

✅ ПРАВИЛЬНО (засчитывается):
"2) Организации гражданского общества:
   1. Юнармия
   2. Волонтёры Победы
   3. Поисковое движение России"

❌ НЕПРАВИЛЬНО (НЕ засчитывается):
Если элементы упомянуты ТОЛЬКО в контексте примеров без отдельного перечисления:
"Юнармия проводит военно-патриотические мероприятия, например..."
→ Здесь организация не выделена как самостоятельный элемент ответа!

Проверяй: есть ли в ответе ЯВНЫЙ СПИСОК элементов, отделённый от примеров?

1 БАЛЛ - когда ОДНОВРЕМЕННО:
✓ Дан правильный ответ
✓ Указано НЕОБХОДИМОЕ КОЛИЧЕСТВО элементов (обычно 3)
✓ Каждый элемент в ЯВНОМ ВИДЕ как САМОСТОЯТЕЛЬНЫЙ элемент
✓ Каждый элемент РАСКРЫТ С КОНКРЕТИКОЙ (см. примеры ниже)
✓ Нет неверных позиций
✓ ОБЯЗАТЕЛЬНО: Если требуется "в РФ/России" - ВСЕ элементы реальны для РФ

0 БАЛЛОВ - когда:
• Указано МЕНЬШЕ требуемого количества
• Есть НЕВЕРНЫЕ позиции
• Элементы НЕ РАСКРЫТЫ (только названия без конкретики)
• Ответ не дан в явном виде
• Не оформлен как самостоятельный элемент (нет ЯВНОГО списка!)
• При требовании РФ - нереалистичные/иностранные элементы
• Ответ отсутствует

КРИТИЧЕСКИ ВАЖНО - ПРОВЕРКА РАСКРЫТИЯ ПОНЯТИЙ:
Недостаточно просто НАЗВАТЬ элемент - нужно его РАСКРЫТЬ с конкретикой!

Примеры НЕПРАВИЛЬНЫХ (не раскрытых) ответов:
❌ "Поддержка искусства" - ЧТО конкретно? Деньги? Продвижение? Образование?
❌ "Развитие культуры" - КАК? Какие меры? Какие направления?
❌ "Государственная помощь" - КАКАЯ помощь? В чем выражается?
❌ "Создание условий" - КАКИХ условий? Что конкретно?

Примеры ПРАВИЛЬНЫХ (раскрытых) ответов:
✅ "Финансирование музеев и театров из федерального бюджета"
✅ "Выделение грантов молодым художникам и скульпторам"
✅ "Продвижение российской культуры за рубежом через культурные центры"
✅ "Создание специальных образовательных программ в школах искусств"

ПРОВЕРКА РОССИЙСКОГО КОНТЕКСТА:
Если в задании: "в РФ", "в России", "российского":
❌ НЕ ЗАСЧИТЫВАЕТСЯ: иностранные реалии, выдуманные элементы
✅ ЗАСЧИТЫВАЕТСЯ: только реальные российские институты/партии/меры

─────────────────────────────────────────────────────────────

К3 - ПРИМЕРЫ (0-3 балла):

БАЗОВЫЕ ПРАВИЛА:
✓ Максимум 3 балла (по 1 баллу за каждый пример)
✓ Каждый пример РАЗВЁРНУТО (минимум полное предложение)
✓ ОТДЕЛЬНЫЕ СЛОВА И СЛОВОСОЧЕТАНИЯ НЕ ЗАСЧИТЫВАЮТСЯ!
✓ Примеры иллюстрируют РАЗНЫЕ аспекты/функции
✓ Если требуется РФ - примеры ТОЛЬКО из российских реалий
✓ Если требуются ДОСТИЖЕНИЯ - должно быть указано ВЛИЯНИЕ/РЕЗУЛЬТАТ!

3 БАЛЛА: три корректных развёрнутых примера, иллюстрирующих ТРИ РАЗНЫХ аспекта, без ошибок

2 БАЛЛА: два корректных примера ИЛИ 2-3 однотипных (засчитываются как один)
         ИЛИ три примера корректны, но есть ошибки в ДОПОЛНИТЕЛЬНЫХ примерах

1 БАЛЛ: один корректный пример

0 БАЛЛОВ: примеры отсутствуют, не засчитаны, в виде слов/словосочетаний, абстрактные

КРИТИЧЕСКИ ВАЖНО:
❌ Если 2-3 примера иллюстрируют ОДНУ функцию → засчитываются как ОДИН пример
❌ Если пример - словосочетание ("выборы в Госдуму") → НЕ засчитывается
❌ Если требуется РФ, а указано "государство Z" → НЕ засчитывается

<<<<<<< HEAD
СПЕЦИАЛЬНАЯ ПРОВЕРКА ДЛЯ ДОСТИЖЕНИЙ:
Если в задании требуются "достижения" в культуре/искусстве/науке:
❌ НЕДОСТАТОЧНО просто назвать произведение/открытие
❌ НУЖНО указать ВЛИЯНИЕ/РЕЗУЛЬТАТ/ЗНАЧЕНИЕ

Примеры НЕПРАВИЛЬНЫХ ответов (не раскрыто достижение):
❌ "Малевич создал «Чёрный квадрат»" - это факт, не достижение
❌ "Чайковский написал балет «Лебединое озеро»" - что дальше? Какое достижение?
❌ "Появление супрематизма" - и что? В чём достижение?
❌ "Создание Третьяковской галереи" - какой результат? Какое влияние?

Примеры ПРАВИЛЬНЫХ ответов (раскрыто достижение):
✅ "Малевич создал супрематизм, что положило начало авангарду и повлияло на мировое искусство XX века"
✅ "Балет «Лебединое озеро» Чайковского прославил русский балет на весь мир и стал эталоном классического балета"
✅ "Менделеев создал Периодическую систему элементов, которая стала основой химии и используется по сей день"
✅ "Третьяковская галерея стала крупнейшим хранилищем русского искусства и центром культурной жизни России"

ФОРМУЛА ДОСТИЖЕНИЯ:
[ЧТО СОЗДАНО/СДЕЛАНО] + [КАКОЕ ВЛИЯНИЕ/РЕЗУЛЬТАТ/ЗНАЧЕНИЕ]
=======
❌ ПРАВИЛО О ЛИШНИХ ПРИМЕРАХ (КРИТИЧЕСКИ ВАЖНО!):
   Если приведено более 3 примеров и среди ДОПОЛНИТЕЛЬНЫХ есть хотя бы ОДИН с ошибкой/неточностью:
   → Балл за К3 снижается сразу ДО 1 (не "минус 1", а именно "до 1")

   Пример:
   - 3 верных примера + 1 лишний с ошибкой = К3: 1 балл (НЕ 2!)
   - 3 верных примера + 2 лишних с ошибками = К3: 1 балл
   - 2 верных примера + 1 лишний с ошибкой = К3: 1 балл
>>>>>>> 92b46448

МИНИМУМ для засчитывания примера:
"[КТО] [ЧТО СДЕЛАЛ] [В КАКОЙ СИТУАЦИИ] [РЕЗУЛЬТАТ]"

═══════════════════════════════════════════════════════════════
СВЯЗЬ МЕЖДУ К2 И К3:
═══════════════════════════════════════════════════════════════

КРИТИЧЕСКИ ВАЖНО!
Если во втором пункте (К2) приведён ОШИБОЧНЫЙ элемент, то пример в К3, 
иллюстрирующий этот ошибочный элемент, АВТОМАТИЧЕСКИ НЕ ЗАСЧИТЫВАЕТСЯ!

Пример:
К2: 1. Элемент А ✓
    2. Элемент Б ✗ (ОШИБОЧНЫЙ!)
    3. Элемент В ✓

К3: Пример 1 для А - засчитывается ✓
    Пример 2 для Б - НЕ засчитывается ✗ (т.к. Б ошибочен!)
    Пример 3 для В - засчитывается ✓
    
→ К3: максимум 2 балла (не 3!)

═══════════════════════════════════════════════════════════════
ВАЖНЫЕ ИНСТРУКЦИИ:
═══════════════════════════════════════════════════════════════

1. Всегда проверяй РОССИЙСКИЙ КОНТЕКСТ когда упомянута РФ/Россия
2. Считай количество предложений в обосновании
3. Проверяй каждый пример на развёрнутость
4. Проверяй, иллюстрируют ли примеры РАЗНЫЕ функции/аспекты
5. Проверяй связь К2 и К3 - ошибочный элемент в К2 = незасчитанный пример в К3!
6. Проверяй дополнительные примеры на ошибки
7. Будь строгим но справедливым
"""
        
        # Дополнения в зависимости от строгости
        if self.strictness == StrictnessLevel.LENIENT:
            base_prompt += "\n\nУРОВЕНЬ ПРОВЕРКИ: МЯГКИЙ - Засчитывай частично правильные ответы."
        elif self.strictness == StrictnessLevel.STRICT:
            base_prompt += "\n\nУРОВЕНЬ ПРОВЕРКИ: СТРОГИЙ - Применяй СТРОГИЕ критерии ФИПИ. Требуй полного соответствия."
        elif self.strictness == StrictnessLevel.EXPERT:
            base_prompt += "\n\nУРОВЕНЬ ПРОВЕРКИ: ЭКСПЕРТНЫЙ - МАКСИМАЛЬНАЯ строгость. Любые неточности снижают балл."
        
        return base_prompt
    
    async def evaluate(
        self, 
        answer: str, 
        topic: Dict[str, Any],
        user_id: Optional[int] = None
    ) -> EvaluationResult:
        """Оценивает ответ на задание 25."""
        
        if not self.ai_service:
            return self._get_fallback_result()
        
        try:
            # Формируем промпт для оценки
            eval_prompt = self._build_evaluation_prompt(answer, topic)
            
            # Используем async with для ai_service
            async with self.ai_service as service:
                result = await service.get_completion(
                    prompt=eval_prompt,
                    system_prompt=self.get_system_prompt(),
                    temperature=self.get_temperature()
                )
            
            # Проверяем успешность
            if not result["success"]:
                logger.error(f"AI service error: {result.get('error', 'Unknown error')}")
                return self._get_fallback_result()
            
            response = result["text"]
            
            # Парсим результат
            parsed_result = self._parse_ai_response(response)
            
            # Валидируем и корректируем оценки
            validated_result = self._validate_scores(parsed_result)
            
            # Формируем итоговый результат
            return self._create_evaluation_result(validated_result, topic)
            
        except Exception as e:
            logger.error(f"Error during AI evaluation: {e}", exc_info=True)
            return self._get_fallback_result()
    
    def _build_evaluation_prompt(self, answer: str, topic: Dict) -> str:
        """Строит ОБНОВЛЁННЫЙ промпт для оценки ответа."""
        task_text = topic.get('task_text', '')
        
        # Разбираем части задания если они есть
        parts = topic.get('parts', {})
        part1 = parts.get('part1', '')
        part2 = parts.get('part2', '')
        part3 = parts.get('part3', '')
        
        # Определяем требования российского контекста
        requires_russia = any(keyword in task_text.lower() or 
                            keyword in part2.lower() or 
                            keyword in part3.lower() 
                            for keyword in ['рф', 'россии', 'российск', 'в россии', 'в рф'])
        
        prompt = f"""Оцени ответ ученика на задание 25.

ЗАДАНИЕ:
{task_text}

Части задания:
1) {part1}
2) {part2}
3) {part3}

ОТВЕТ УЧЕНИКА:
{answer}

═══════════════════════════════════════════════════════════════
ПОШАГОВЫЙ АЛГОРИТМ ПРОВЕРКИ:
═══════════════════════════════════════════════════════════════

ШАГ 1: ПРОВЕРКА К1 (Обоснование)

1.0. КРИТИЧЕСКИ ВАЖНО: Проверь СООТВЕТСТВИЕ ВОПРОСУ!
     → Обоснование должно отвечать ИМЕННО на заданный вопрос части 1)
     → Если обоснование "не про то" (про другую тему) → 0 баллов
     → Пример: если вопрос про "необходимость поддержки", а ответ про "таланты и без этого справятся" → 0 баллов

1.1. Подсчитай количество предложений в обосновании
     → Если 1 предложение или словосочетание → 0 баллов

1.2. Проверь распространённость предложений (5+ слов каждое)
     → Если нет → снижай оценку

1.3. Проверь наличие ОБЩЕСТВОВЕДЧЕСКИХ ТЕРМИНОВ
     → Если только бытовой язык → 0 баллов

1.4. Проверь раскрытие ПРИЧИННО-СЛЕДСТВЕННЫХ/ФУНКЦИОНАЛЬНЫХ связей
     → Ищи связки: "поэтому", "следовательно", "способствует", "приводит к"
     → Если связи не раскрыты → максимум 1 балл

1.5. Проверь на ФАКТИЧЕСКИЕ ОШИБКИ
     → Серьёзные ошибки → 0 баллов
     → Мелкие неточности → 1 балл

1.6. В комментарии ОБЯЗАТЕЛЬНО укажи:
     → Соответствует ли обоснование вопросу (ДА/НЕТ и почему)
     → Количество предложений
     → Наличие терминов (какие найдены)
     → Раскрытие связей (найдены ли)
     → Почему именно такой балл

─────────────────────────────────────────────────────────────

ШАГ 2: ПРОВЕРКА К2 (Ответ на вопрос)

2.1. Определи требуемое количество элементов из текста задания
     → Обычно требуется 3 элемента

2.2. Проверь формат ответа
     → Ответ должен быть оформлен ОТДЕЛЬНЫМ пунктом
     → Должна быть явная нумерация: "1. ... 2. ... 3. ..."
     → Если элементы в одном предложении через запятую → НЕ засчитывается

2.3. Подсчитай количество указанных элементов
     → Если меньше требуемого → 0 баллов

2.4. Проверь каждый элемент на КОРРЕКТНОСТЬ
     → Фактически верен?
     → Соответствует типу требуемого объекта?

2.5. {"ПРОВЕРЬ РОССИЙСКИЙ КОНТЕКСТ (ОБЯЗАТЕЛЬНО!):" if requires_russia else ""}
     {"→ ВСЕ элементы должны быть реальными для современной России" if requires_russia else ""}
     {"→ Примеры НЕПРАВИЛЬНЫХ элементов: иностранные партии, законы других стран" if requires_russia else ""}
     {"→ Примеры ПРАВИЛЬНЫХ элементов: Единая Россия, КПРФ, ЛДПР, Новые люди, Справедливая Россия" if requires_russia else ""}

2.6. Проверь на НЕВЕРНЫЕ позиции
     → Если хотя бы ОДНА неверная → 0 баллов

2.7. ЗАПОМНИ: какие элементы из К2 ОШИБОЧНЫЕ (для проверки К3!)

2.8. В комментарии ОБЯЗАТЕЛЬНО укажи ДЛЯ КАЖДОГО элемента:
     → Элемент 1: [название] - ✅ засчитан / ❌ не засчитан, ПОЧЕМУ
     → Элемент 2: [название] - ✅ засчитан / ❌ не засчитан, ПОЧЕМУ
     → Элемент 3: [название] - ✅ засчитан / ❌ не засчитан, ПОЧЕМУ
     → ОБЯЗАТЕЛЬНО используй k2_elements в JSON для детализации!

─────────────────────────────────────────────────────────────

ШАГ 3: ПРОВЕРКА К3 (Примеры)

3.1. Подсчитай количество примеров

3.2. Проверь РАЗВЁРНУТОСТЬ каждого примера
     → Полное предложение с деталями? ✓
     → Словосочетание ("выборы в Госдуму")? ✗
     → Минимум: "[КТО] [ЧТО СДЕЛАЛ] [ГДЕ/КОГДА] [РЕЗУЛЬТАТ]"

3.3. {"ПРОВЕРЬ РОССИЙСКИЙ КОНТЕКСТ (ОБЯЗАТЕЛЬНО!):" if requires_russia else ""}
<<<<<<< HEAD
     {"→ Каждый пример должен содержать российские реалии" if requires_russia else ""}
     {"→ 'Государство Z' вместо России → НЕ засчитывается" if requires_russia else ""}
     {"→ Иностранные примеры → НЕ засчитывается" if requires_russia else ""}

3.4. ЕСЛИ В ЗАДАНИИ ТРЕБУЮТСЯ ДОСТИЖЕНИЯ (культуры/науки/искусства):
     → КРИТИЧЕСКИ ВАЖНО: проверь, раскрыто ли ВЛИЯНИЕ/РЕЗУЛЬТАТ/ЗНАЧЕНИЕ!
     → Просто факт ("Малевич создал супрематизм") → НЕ засчитывается
     → Нужно: факт + влияние ("Малевич создал супрематизм, что дало жизнь авангарду") → засчитывается
     → Примеры правильных достижений:
       • "Балет «Лебединое озеро» прославил русский балет на весь мир"
       • "Третьяковская галерея стала крупнейшим хранилищем русского искусства"
       • "Периодическая система Менделеева стала основой химии"

3.5. Проверь, иллюстрируют ли примеры РАЗНЫЕ функции/аспекты
=======
     {"" if not requires_russia else ""}
     {"Если в задании есть требование: 'в РФ', 'в России', 'российских', 'в нашей стране':" if requires_russia else ""}
     {"" if not requires_russia else ""}
     {"❌ НЕ ЗАСЧИТЫВАЮТСЯ (даже если пример по сути верный):" if requires_russia else ""}
     {"   - 'Государство Z приняло закон о...'" if requires_russia else ""}
     {"   - 'Гражданин А участвовал в выборах...' (без указания, что это Россия)" if requires_russia else ""}
     {"   - 'В одной стране была проведена реформа...'" if requires_russia else ""}
     {"   - 'Предприниматель Иванов в городе N...' (без указания, что это Россия)" if requires_russia else ""}
     {"   - Любые примеры про другие страны (США, Германия и т.д.)" if requires_russia else ""}
     {"" if not requires_russia else ""}
     {"✅ ЗАСЧИТЫВАЮТСЯ:" if requires_russia else ""}
     {"   - Конкретные российские организации: Юнармия, РДШ, Поисковое движение России," if requires_russia else ""}
     {"     Волонтёры Победы, Единая Россия, КПРФ, ЛДПР и т.д." if requires_russia else ""}
     {"   - Конкретные российские события: День Победы, Бессмертный полк, выборы в Госдуму" if requires_russia else ""}
     {"   - Российские законы и институты: Конституция РФ, Госдума, Совет Федерации" if requires_russia else ""}
     {"   - Модельные примеры С ЯВНОЙ ПРИВЯЗКОЙ к России:" if requires_russia else ""}
     {"     'Гражданин Петров прошёл бесплатную диспансеризацию в поликлинике г. Москвы'" if requires_russia else ""}
     {"" if not requires_russia else ""}
     {"ВАЖНО: Модельный пример засчитывается при требовании РФ, ТОЛЬКО если:" if requires_russia else ""}
     {"   1. Ситуация типична и реалистична для российской действительности" if requires_russia else ""}
     {"   2. Есть явные маркеры России (названия городов, организаций, законов РФ)" if requires_russia else ""}
     
3.4. Проверь, иллюстрируют ли примеры РАЗНЫЕ функции/аспекты
>>>>>>> 92b46448
     → Если 2-3 примера об ОДНОЙ функции → засчитываются как ОДИН пример
     → Пример: все три про "электоральную функцию" → 1 балл, не 3!

3.6. КРИТИЧЕСКИ ВАЖНО: Проверь связь с К2!
     → Если элемент в К2 ОШИБОЧНЫЙ, то пример к нему НЕ ЗАСЧИТЫВАЕТСЯ
     → Пример: если в К2 указана несуществующая партия, то пример про неё → 0 баллов

3.7. Проверь ДОПОЛНИТЕЛЬНЫЕ примеры (если >3)
     → Если есть ошибки в дополнительных → максимум 1 балл за К3!

3.8. Проверь фактическую корректность примеров

3.9. В комментарии ОБЯЗАТЕЛЬНО укажи ДЛЯ КАЖДОГО примера:
     → Пример 1: [краткое описание]
        • Развёрнутый? ✅/❌
        • Раскрыто достижение (если требуется)? ✅/❌
        • Российский контекст (если требуется)? ✅/❌
        • Какую функцию/аспект иллюстрирует?
        • Связан с элементом К2? Элемент корректен? ✅/❌
        • ИТОГ: ✅ засчитан / ❌ не засчитан, ПОЧЕМУ
     → То же для примеров 2 и 3
     → ОБЯЗАТЕЛЬНО используй k3_examples в JSON для детализации!

═══════════════════════════════════════════════════════════════

Верни результат в формате JSON:
{{
    "k1_score": 0-2,
    "k1_comment": "детальный комментарий с указанием, что учтено/не учтено",
    "k2_score": 0-1,
    "k2_comment": "комментарий по ответу, какие элементы верны/неверны",
    "k2_elements": [{{"element": "название", "is_correct": true/false, "comment": "почему"}}],
    "k3_score": 0-3,
    "k3_comment": "комментарий по примерам",
    "k3_examples": [
        {{
            "number": 1,
            "text": "краткое описание примера",
            "is_valid": true/false,
            "is_expanded": true/false,
            "matches_russian_context": true/false,
            "function": "название функции/аспекта",
            "related_k2_element": "элемент из К2",
            "related_k2_element_correct": true/false,
            "comment": "почему засчитан или не засчитан"
        }}
    ],
    "total_score": 0-6,
    "general_feedback": "общий комментарий",
    "suggestions": ["конкретный совет 1", "конкретный совет 2"],
    "factual_errors": ["ошибка 1", "ошибка 2"]
}}

ВАЖНО: 
- Будь максимально детален в комментариях
- Для каждого незасчитанного элемента/примера объясни ПОЧЕМУ
- Давай КОНКРЕТНЫЕ рекомендации по улучшению
- Проверяй связь К2 и К3!
- {"Обязательно проверяй российский контекст!" if requires_russia else ""}"""
        
        return prompt
    
    def _parse_ai_response(self, response: str) -> Dict:
        """Парсит ответ AI."""
        try:
            # Пытаемся найти JSON в ответе
            json_match = re.search(r'\{.*\}', response, re.DOTALL)
            if json_match:
                return json.loads(json_match.group())
            else:
                # Если JSON не найден, пытаемся распарсить текст
                return self._parse_text_response(response)
        except Exception as e:
            logger.error(f"Failed to parse AI response: {e}")
            return {}
    
    def _validate_scores(self, result: Dict) -> Dict:
        """Валидирует и корректирует оценки."""
        validated = result.copy()
        
        # Проверяем К1 (0-2)
        k1 = validated.get('k1_score', 0)
        validated['k1_score'] = max(0, min(2, int(k1)))
        
        # Проверяем К2 (0-1)
        k2 = validated.get('k2_score', 0)
        validated['k2_score'] = max(0, min(1, int(k2)))
        
        # Проверяем К3 (0-3)
        k3 = validated.get('k3_score', 0)
        validated['k3_score'] = max(0, min(3, int(k3)))
        
        # ВАЖНО: Всегда пересчитываем общий балл как сумму критериев
        validated['total_score'] = (
            validated['k1_score'] + 
            validated['k2_score'] + 
            validated['k3_score']
        )
        
        return validated
    
    def _create_evaluation_result(self, result: Dict, topic: Dict) -> Task25EvaluationResult:
        """Создаёт итоговый результат оценки с поддержкой format_feedback."""
        # Извлекаем баллы
        scores = {
            'k1_score': result.get('k1_score', 0),
            'k2_score': result.get('k2_score', 0),
            'k3_score': result.get('k3_score', 0)
        }
        
        # ВАЖНО: Используем сумму баллов по критериям, а не total_score от AI
        total_score = scores['k1_score'] + scores['k2_score'] + scores['k3_score']
        
        # Формируем основную обратную связь на основе реальных баллов
        if total_score >= 5:
            feedback = "🎉 Отличная работа! Ответ соответствует всем критериям."
        elif total_score >= 3:
            feedback = "👍 Хорошо! Есть небольшие недочёты."
        else:
            feedback = "📝 Нужно доработать ответ. Изучите рекомендации."
        
        # Добавляем общий комментарий если есть (но не переопределяем feedback полностью)
        if result.get('general_feedback') and total_score >= 3:
            feedback += f"\n\n{result['general_feedback']}"
        
        # Создаём детальный анализ
        detailed_feedback = {
            'k1_comment': result.get('k1_comment', ''),
            'k2_comment': result.get('k2_comment', ''),
            'k2_elements': result.get('k2_elements', []),  # Детализация по элементам К2
            'k3_comment': result.get('k3_comment', ''),
            'k3_examples': result.get('k3_examples', []),  # Детализация по примерам К3
            'k3_examples_found': result.get('k3_examples_found', [])  # Для обратной совместимости
        }
        
        # Создаем расширенный результат
        eval_result = Task25EvaluationResult(
            criteria_scores=scores,
            total_score=total_score,  # Используем пересчитанный балл
            max_score=6,
            feedback=feedback,
            detailed_feedback=detailed_feedback,
            suggestions=result.get('suggestions', []),
            factual_errors=result.get('factual_errors', [])
        )
        
        return eval_result
    
    def _get_fallback_result(self) -> EvaluationResult:
        """Возвращает базовый результат при ошибке AI."""
        return EvaluationResult(
            criteria_scores={'k1_score': 0, 'k2_score': 0, 'k3_score': 0},
            total_score=0,
            max_score=6,
            feedback="⚠️ Не удалось выполнить автоматическую проверку. Обратитесь к преподавателю.",
            detailed_feedback=None,
            suggestions=["Попробуйте отправить ответ позже"],
            factual_errors=None
        )

    def _parse_text_response(self, response: str) -> Dict:
        """Парсит текстовый ответ AI если JSON не удался."""
        result = {
            'k1_score': 0,
            'k2_score': 0,
            'k3_score': 0,
            'total_score': 0,
            'general_feedback': '',
            'k1_comment': '',
            'k2_comment': '',
            'k3_comment': '',
            'k3_examples_found': [],
            'suggestions': [],
            'factual_errors': []
        }
        
        try:
            # Пытаемся найти баллы по паттернам
            # К1 (0-2 балла)
            k1_match = re.search(r'К1.*?(\d+)\s*балл', response, re.IGNORECASE)
            if k1_match:
                result['k1_score'] = min(2, int(k1_match.group(1)))
            
            # К2 (0-1 балл)
            k2_match = re.search(r'К2.*?(\d+)\s*балл', response, re.IGNORECASE)
            if k2_match:
                result['k2_score'] = min(1, int(k2_match.group(1)))
            
            # К3 (0-3 балла)
            k3_match = re.search(r'К3.*?(\d+)\s*балл', response, re.IGNORECASE)
            if k3_match:
                result['k3_score'] = min(3, int(k3_match.group(1)))
            
            # Общий балл
            total_match = re.search(r'(?:Итог|Общ|Всего).*?(\d+).*?балл', response, re.IGNORECASE)
            if total_match:
                result['total_score'] = min(6, int(total_match.group(1)))
            else:
                result['total_score'] = result['k1_score'] + result['k2_score'] + result['k3_score']
            
            # Пытаемся извлечь общий комментарий
            result['general_feedback'] = response[:500] if len(response) > 500 else response
            
        except Exception as e:
            logger.error(f"Error parsing text response: {e}")
            result['general_feedback'] = "Ответ обработан, но детальный анализ недоступен."
        
        return result


def format_evaluation_feedback(result: EvaluationResult, topic: Dict = None) -> str:
    """
    Форматирует результат оценки для отображения пользователю.
    
    Args:
        result: Результат оценки
        topic: Информация о теме (опционально)
        
    Returns:
        Отформатированный текст для отображения
    """
    # Если у результата есть метод format_feedback, используем его
    if hasattr(result, 'format_feedback'):
        return result.format_feedback()
    
    # Иначе форматируем вручную
    text = f"📊 <b>Результаты проверки</b>\n\n"
    
    if topic:
        text += f"<b>Тема:</b> {topic.get('title', 'Не указана')}\n"
        text += f"{'─' * 30}\n\n"
    
    # Используем result.criteria_scores
    if hasattr(result, 'criteria_scores') and result.criteria_scores:
        text += "<b>Баллы по критериям:</b>\n"
        
        # Проверяем разные форматы ключей
        k1_score = result.criteria_scores.get('k1_score', result.criteria_scores.get('К1', 0))
        k2_score = result.criteria_scores.get('k2_score', result.criteria_scores.get('К2', 0))
        k3_score = result.criteria_scores.get('k3_score', result.criteria_scores.get('К3', 0))
        
        text += f"К1 (Обоснование): {k1_score}/2\n"
        text += f"К2 (Ответ): {k2_score}/1\n"
        text += f"К3 (Примеры): {k3_score}/3\n"
    
    # Итоговый балл
    text += f"\n<b>Итого: {result.total_score}/{result.max_score} баллов</b>\n\n"
    
    # Основная обратная связь
    if result.feedback:
        text += f"{result.feedback}\n"
    
    # Используем detailed_feedback
    if hasattr(result, 'detailed_feedback') and result.detailed_feedback:
        if 'k1_comment' in result.detailed_feedback:
            text += f"\n<b>Обоснование:</b> {result.detailed_feedback['k1_comment']}\n"
        
        if 'k2_comment' in result.detailed_feedback:
            text += f"\n<b>Ответ:</b> {result.detailed_feedback['k2_comment']}\n"
        
        if 'k3_comment' in result.detailed_feedback:
            text += f"\n<b>Примеры:</b> {result.detailed_feedback['k3_comment']}\n"
    
    # Рекомендации
    if hasattr(result, 'suggestions') and result.suggestions:
        text += "\n💡 <b>Рекомендации:</b>\n"
        for suggestion in result.suggestions:
            text += f"• {suggestion}\n"
    
    # Фактические ошибки
    if hasattr(result, 'factual_errors') and result.factual_errors:
        text += "\n⚠️ <b>Обратите внимание:</b>\n"
        for error in result.factual_errors:
            if isinstance(error, dict):
                text += f"• {error.get('error', str(error))}"
                if 'correction' in error:
                    text += f" → {error['correction']}"
                text += "\n"
            else:
                text += f"• {error}\n"
    
    return text<|MERGE_RESOLUTION|>--- conflicted
+++ resolved
@@ -1,905 +1,895 @@
-"""AI-проверка для задания 25 через YandexGPT.
-
-Обновленная версия с оптимизированными промптами для критериев К1, К2, К3.
-Включает детальную проверку российского контекста и связи между критериями.
-"""
-
-import logging
-import os
-import json
-import re
-from enum import Enum
-from typing import Dict, List, Any, Optional
-from core.types import (
-    UserID,
-    TaskType,
-    EvaluationResult,
-    CallbackData,
-    TaskRequirements,
-)
-
-logger = logging.getLogger(__name__)
-
-# Безопасный импорт
-try:
-    from core.ai_evaluator import (
-        BaseAIEvaluator,
-    )
-    # ВАЖНО: Импортируем YandexGPTModel из core.ai_service
-    from core.ai_service import YandexGPTService, YandexGPTConfig, YandexGPTModel
-    AI_EVALUATOR_AVAILABLE = True
-except ImportError as e:
-    logger.warning(f"AI evaluator components not available: {e}")
-    AI_EVALUATOR_AVAILABLE = False
-
-    # Заглушки для работы без AI
-    class BaseAIEvaluator:
-        def __init__(self, requirements: TaskRequirements):
-            self.requirements = requirements
-    
-    class YandexGPTService:
-        pass
-    
-    class YandexGPTConfig:
-        pass
-    
-    # Заглушка для Enum когда AI недоступен
-    from enum import Enum
-    class YandexGPTModel(Enum):
-        LITE = "yandexgpt-lite"
-        PRO = "yandexgpt"
-
-
-class Task25EvaluationResult(EvaluationResult if AI_EVALUATOR_AVAILABLE else object):
-    """Расширенный результат оценки для задания 25."""
-
-    def format_feedback(self) -> str:
-        """Форматирует результат для отображения пользователю."""
-        text = f"📊 <b>Результаты проверки задания 25</b>\n\n"
-
-        # Баллы по критериям
-        scores = self.criteria_scores if hasattr(self, 'criteria_scores') and self.criteria_scores else {}
-        k1_score = scores.get('k1_score', scores.get('К1', 0))
-        k2_score = scores.get('k2_score', scores.get('К2', 0))
-        k3_score = scores.get('k3_score', scores.get('К3', 0))
-
-        text += f"<b>К1 (Обоснование):</b> {k1_score}/2\n"
-        text += f"<b>К2 (Ответ на вопрос):</b> {k2_score}/1\n"
-        text += f"<b>К3 (Примеры):</b> {k3_score}/3\n"
-        text += f"\n<b>Итого: {self.total_score}/{self.max_score} баллов</b>\n"
-        text += f"{'─' * 40}\n\n"
-
-        # Детальный анализ по критериям
-        if self.detailed_feedback:
-            # К1 - Обоснование
-            if 'k1_comment' in self.detailed_feedback and self.detailed_feedback['k1_comment']:
-                text += f"<b>📝 К1 - Обоснование ({k1_score}/2):</b>\n"
-                text += f"{self.detailed_feedback['k1_comment']}\n\n"
-
-            # К2 - Ответ на вопрос
-            if 'k2_comment' in self.detailed_feedback and self.detailed_feedback['k2_comment']:
-                text += f"<b>✍️ К2 - Ответ на вопрос ({k2_score}/1):</b>\n"
-                text += f"{self.detailed_feedback['k2_comment']}\n"
-
-                # Детализация по элементам К2 (если есть)
-                if 'k2_elements' in self.detailed_feedback and self.detailed_feedback['k2_elements']:
-                    for i, elem in enumerate(self.detailed_feedback['k2_elements'][:3], 1):
-                        if isinstance(elem, dict):
-                            status = "✅" if elem.get('is_correct', False) else "❌"
-                            text += f"  {status} Элемент {i}: {elem.get('element', 'не указан')}\n"
-                            if elem.get('comment'):
-                                text += f"     💬 {elem['comment']}\n"
-                text += "\n"
-
-            # К3 - Примеры
-            if 'k3_comment' in self.detailed_feedback and self.detailed_feedback['k3_comment']:
-                text += f"<b>💡 К3 - Примеры ({k3_score}/3):</b>\n"
-                text += f"{self.detailed_feedback['k3_comment']}\n"
-
-                # Детализация по примерам К3 (если есть)
-                if 'k3_examples' in self.detailed_feedback and self.detailed_feedback['k3_examples']:
-                    for example in self.detailed_feedback['k3_examples'][:3]:
-                        if isinstance(example, dict):
-                            num = example.get('number', '?')
-                            is_valid = example.get('is_valid', False)
-                            status = "✅" if is_valid else "❌"
-                            text += f"  {status} Пример {num}: {example.get('text', 'не указан')[:100]}\n"
-                            if example.get('comment'):
-                                text += f"     💬 {example['comment']}\n"
-                text += "\n"
-
-        # Рекомендации
-        if self.suggestions:
-            text += "<b>💡 Рекомендации по улучшению:</b>\n"
-            for suggestion in self.suggestions:
-                text += f"• {suggestion}\n"
-            text += "\n"
-
-        # Фактические ошибки
-        if self.factual_errors:
-            text += "<b>⚠️ Обратите внимание:</b>\n"
-            for error in self.factual_errors:
-                if isinstance(error, dict):
-                    text += f"• {error.get('error', error)}"
-                    if 'correction' in error:
-                        text += f" → {error['correction']}"
-                    text += "\n"
-                else:
-                    text += f"• {error}\n"
-
-        return text
-
-
-class StrictnessLevel(Enum):
-    """Уровни строгости проверки."""
-    LENIENT = "lenient"      # Мягкая проверка
-    STANDARD = "standard"    # Стандартная проверка
-    STRICT = "strict"        # Строгая проверка
-    EXPERT = "expert"        # Экспертная проверка
-
-
-class Task25AIEvaluator:
-    """AI-оценщик для задания 25."""
-    
-    def __init__(self, strictness: StrictnessLevel = StrictnessLevel.STANDARD):
-        """
-        Инициализация оценщика.
-        
-        Args:
-            strictness: Уровень строгости проверки
-        """
-        self.strictness = strictness
-        self.ai_service = None
-        
-        if not AI_EVALUATOR_AVAILABLE:
-            logger.warning("AI evaluator not available")
-            return
-        
-        try:
-            # Получаем API ключи из переменных окружения
-            api_key = os.getenv("YANDEX_GPT_API_KEY")
-            folder_id = os.getenv("YANDEX_GPT_FOLDER_ID")
-            
-            if not api_key or not folder_id:
-                logger.error("YANDEX_GPT_API_KEY и YANDEX_GPT_FOLDER_ID должны быть установлены")
-                self.ai_service = None
-                return
-            
-            # Настраиваем YandexGPT
-            config = YandexGPTConfig(
-                api_key=api_key,
-                folder_id=folder_id,
-                model=YandexGPTModel.PRO,
-                temperature=self._get_temperature(),
-                max_tokens=3000,
-            )
-
-            self.ai_service = YandexGPTService(config)
-            logger.info(
-                f"Task25 AI service initialized with {self.strictness.value} strictness"
-            )
-
-        except Exception as e:
-            logger.error(f"Failed to initialize AI service: {e}")
-            self.ai_service = None
-    
-    def get_temperature(self) -> float:
-        """Возвращает температуру для AI в зависимости от строгости."""
-        temps = {
-            StrictnessLevel.LENIENT: 0.3,
-            StrictnessLevel.STANDARD: 0.2,
-            StrictnessLevel.STRICT: 0.1,
-            StrictnessLevel.EXPERT: 0.05
-        }
-        return temps.get(self.strictness, 0.2)
-
-    def _get_temperature(self) -> float:
-        """Алиас для обратной совместимости."""
-        return self.get_temperature()
-    
-    def get_system_prompt(self, mode='full') -> str:
-        """Системный промпт для проверки задания 25."""
-        
-        if mode == 'parts':
-            # Промпт для поэтапной проверки
-            base_prompt = """Ты - эксперт ЕГЭ по обществознанию, проверяющий отдельную часть задания 25.
-
-ВАЖНО: Сейчас проверяется ТОЛЬКО ОДНА ЧАСТЬ задания, не весь ответ.
-
-При проверке части К1 (обоснование):
-- 2 балла: развёрнутое обоснование с теорией, несколько предложений
-- 1 балл: краткое обоснование или есть неточности
-- 0 баллов: обоснование отсутствует или неверное
-
-При проверке части К2 (ответ на вопрос):
-- 1 балл: дан правильный и полный ответ
-- 0 баллов: ответ неверный или отсутствует
-
-При проверке части К3 (примеры):
-- Оцени каждый пример отдельно (0-1 балл)
-- Максимум 3 балла за три корректных примера
-- Пример должен быть конкретным и развёрнутым
-"""
-        else:
-            # ОБНОВЛЁННЫЙ СТАНДАРТНЫЙ ПРОМПТ с детальными критериями
-            base_prompt = """Ты - эксперт ЕГЭ по обществознанию, проверяющий задание 25.
-
-═══════════════════════════════════════════════════════════════
-КРИТЕРИИ ОЦЕНИВАНИЯ ПО ФИПИ:
-═══════════════════════════════════════════════════════════════
-
-К1 - ОБОСНОВАНИЕ (0-2 балла):
-
-2 БАЛЛА - когда ОДНОВРЕМЕННО выполнены ВСЕ условия:
-✓ Обоснование СООТВЕТСТВУЕТ заданному вопросу (не уходит в сторону!)
-✓ Обоснование с опорой на обществоведческие знания
-✓ Дано в НЕСКОЛЬКИХ РАСПРОСТРАНЁННЫХ ПРЕДЛОЖЕНИЯХ (минимум 2-3 предложения, каждое не менее 5-7 слов)
-✓ НЕ содержит ошибок, неточностей и искажений
-✓ РАСКРЫВАЕТ причинно-следственные И/ИЛИ функциональные связи
-✓ Используются обществоведческие термины
-
-1 БАЛЛ - когда:
-• Обоснование в нескольких распространённых предложениях, НО содержит отдельные неточности
-  ИЛИ не полностью раскрывает причинно-следственные связи
-  ИЛИ частично не соответствует вопросу (есть релевантная часть)
-
-0 БАЛЛОВ - когда:
-• Обоснование в ОДНОМ ПРЕДЛОЖЕНИИ или СЛОВОСОЧЕТАНИИ
-• БЕЗ опоры на обществоведческие знания (на бытовом уровне)
-• Обоснование НЕ СООТВЕТСТВУЕТ вопросу (совсем про другое)
-• Обоснование отсутствует
-• Содержит существенные ошибки
-
-КРИТИЧЕСКИ ВАЖНО - ПРОВЕРКА СООТВЕТСТВИЯ ВОПРОСУ:
-Обоснование должно отвечать ИМЕННО на поставленный вопрос!
-
-Пример: Если вопрос "обоснуйте необходимость ПОДДЕРЖКИ ИСКУССТВА государством":
-❌ НЕПРАВИЛЬНО: "Таланты могут быть замечены и без государства" - это не обосновывает необходимость поддержки
-❌ НЕПРАВИЛЬНО: "Искусство важно для общества" - слишком общо, не про государственную поддержку
-❌ НЕПРАВИЛЬНО: "Государство должно заботиться о гражданах" - не про искусство конкретно
-
-✅ ПРАВИЛЬНО: "Государственная поддержка искусства необходима, так как обеспечивает финансирование проектов, которые не окупаются коммерчески, но имеют культурную ценность. Это способствует сохранению культурного наследия и развитию творческого потенциала нации."
-✅ ПРАВИЛЬНО: "Поддержка искусства государством необходима для продвижения национальной культуры на мировой арене, что укрепляет культурную идентичность и престиж страны."
-
-ПРИЗНАКИ КАЧЕСТВЕННОГО ОБОСНОВАНИЯ:
-- ОТВЕЧАЕТ на заданный вопрос (не уходит в сторону!)
-- Минимум 2-3 распространённых предложения
-- Чёткая логика: тезис → аргумент → вывод
-- Термины: "институт", "функция", "процесс", "механизм", "система"
-- Явные связи: "что приводит к...", "в результате...", "обеспечивает...", "способствует..."
-
-─────────────────────────────────────────────────────────────
-
-К2 - ОТВЕТ НА ВОПРОС (0-1 балл):
-
-⚠️ КРИТИЧЕСКОЕ ТРЕБОВАНИЕ (с 2023 года!):
-Ответ на вопрос 2 ОБЯЗАТЕЛЬНО должен быть оформлен как САМОСТОЯТЕЛЬНЫЙ ЭЛЕМЕНТ!
-
-✅ ПРАВИЛЬНО (засчитывается):
-"2) Организации гражданского общества:
-   1. Юнармия
-   2. Волонтёры Победы
-   3. Поисковое движение России"
-
-❌ НЕПРАВИЛЬНО (НЕ засчитывается):
-Если элементы упомянуты ТОЛЬКО в контексте примеров без отдельного перечисления:
-"Юнармия проводит военно-патриотические мероприятия, например..."
-→ Здесь организация не выделена как самостоятельный элемент ответа!
-
-Проверяй: есть ли в ответе ЯВНЫЙ СПИСОК элементов, отделённый от примеров?
-
-1 БАЛЛ - когда ОДНОВРЕМЕННО:
-✓ Дан правильный ответ
-✓ Указано НЕОБХОДИМОЕ КОЛИЧЕСТВО элементов (обычно 3)
-✓ Каждый элемент в ЯВНОМ ВИДЕ как САМОСТОЯТЕЛЬНЫЙ элемент
-✓ Каждый элемент РАСКРЫТ С КОНКРЕТИКОЙ (см. примеры ниже)
-✓ Нет неверных позиций
-✓ ОБЯЗАТЕЛЬНО: Если требуется "в РФ/России" - ВСЕ элементы реальны для РФ
-
-0 БАЛЛОВ - когда:
-• Указано МЕНЬШЕ требуемого количества
-• Есть НЕВЕРНЫЕ позиции
-• Элементы НЕ РАСКРЫТЫ (только названия без конкретики)
-• Ответ не дан в явном виде
-• Не оформлен как самостоятельный элемент (нет ЯВНОГО списка!)
-• При требовании РФ - нереалистичные/иностранные элементы
-• Ответ отсутствует
-
-КРИТИЧЕСКИ ВАЖНО - ПРОВЕРКА РАСКРЫТИЯ ПОНЯТИЙ:
-Недостаточно просто НАЗВАТЬ элемент - нужно его РАСКРЫТЬ с конкретикой!
-
-Примеры НЕПРАВИЛЬНЫХ (не раскрытых) ответов:
-❌ "Поддержка искусства" - ЧТО конкретно? Деньги? Продвижение? Образование?
-❌ "Развитие культуры" - КАК? Какие меры? Какие направления?
-❌ "Государственная помощь" - КАКАЯ помощь? В чем выражается?
-❌ "Создание условий" - КАКИХ условий? Что конкретно?
-
-Примеры ПРАВИЛЬНЫХ (раскрытых) ответов:
-✅ "Финансирование музеев и театров из федерального бюджета"
-✅ "Выделение грантов молодым художникам и скульпторам"
-✅ "Продвижение российской культуры за рубежом через культурные центры"
-✅ "Создание специальных образовательных программ в школах искусств"
-
-ПРОВЕРКА РОССИЙСКОГО КОНТЕКСТА:
-Если в задании: "в РФ", "в России", "российского":
-❌ НЕ ЗАСЧИТЫВАЕТСЯ: иностранные реалии, выдуманные элементы
-✅ ЗАСЧИТЫВАЕТСЯ: только реальные российские институты/партии/меры
-
-─────────────────────────────────────────────────────────────
-
-К3 - ПРИМЕРЫ (0-3 балла):
-
-БАЗОВЫЕ ПРАВИЛА:
-✓ Максимум 3 балла (по 1 баллу за каждый пример)
-✓ Каждый пример РАЗВЁРНУТО (минимум полное предложение)
-✓ ОТДЕЛЬНЫЕ СЛОВА И СЛОВОСОЧЕТАНИЯ НЕ ЗАСЧИТЫВАЮТСЯ!
-✓ Примеры иллюстрируют РАЗНЫЕ аспекты/функции
-✓ Если требуется РФ - примеры ТОЛЬКО из российских реалий
-✓ Если требуются ДОСТИЖЕНИЯ - должно быть указано ВЛИЯНИЕ/РЕЗУЛЬТАТ!
-
-3 БАЛЛА: три корректных развёрнутых примера, иллюстрирующих ТРИ РАЗНЫХ аспекта, без ошибок
-
-2 БАЛЛА: два корректных примера ИЛИ 2-3 однотипных (засчитываются как один)
-         ИЛИ три примера корректны, но есть ошибки в ДОПОЛНИТЕЛЬНЫХ примерах
-
-1 БАЛЛ: один корректный пример
-
-0 БАЛЛОВ: примеры отсутствуют, не засчитаны, в виде слов/словосочетаний, абстрактные
-
-КРИТИЧЕСКИ ВАЖНО:
-❌ Если 2-3 примера иллюстрируют ОДНУ функцию → засчитываются как ОДИН пример
-❌ Если пример - словосочетание ("выборы в Госдуму") → НЕ засчитывается
-❌ Если требуется РФ, а указано "государство Z" → НЕ засчитывается
-
-<<<<<<< HEAD
-СПЕЦИАЛЬНАЯ ПРОВЕРКА ДЛЯ ДОСТИЖЕНИЙ:
-Если в задании требуются "достижения" в культуре/искусстве/науке:
-❌ НЕДОСТАТОЧНО просто назвать произведение/открытие
-❌ НУЖНО указать ВЛИЯНИЕ/РЕЗУЛЬТАТ/ЗНАЧЕНИЕ
-
-Примеры НЕПРАВИЛЬНЫХ ответов (не раскрыто достижение):
-❌ "Малевич создал «Чёрный квадрат»" - это факт, не достижение
-❌ "Чайковский написал балет «Лебединое озеро»" - что дальше? Какое достижение?
-❌ "Появление супрематизма" - и что? В чём достижение?
-❌ "Создание Третьяковской галереи" - какой результат? Какое влияние?
-
-Примеры ПРАВИЛЬНЫХ ответов (раскрыто достижение):
-✅ "Малевич создал супрематизм, что положило начало авангарду и повлияло на мировое искусство XX века"
-✅ "Балет «Лебединое озеро» Чайковского прославил русский балет на весь мир и стал эталоном классического балета"
-✅ "Менделеев создал Периодическую систему элементов, которая стала основой химии и используется по сей день"
-✅ "Третьяковская галерея стала крупнейшим хранилищем русского искусства и центром культурной жизни России"
-
-ФОРМУЛА ДОСТИЖЕНИЯ:
-[ЧТО СОЗДАНО/СДЕЛАНО] + [КАКОЕ ВЛИЯНИЕ/РЕЗУЛЬТАТ/ЗНАЧЕНИЕ]
-=======
-❌ ПРАВИЛО О ЛИШНИХ ПРИМЕРАХ (КРИТИЧЕСКИ ВАЖНО!):
-   Если приведено более 3 примеров и среди ДОПОЛНИТЕЛЬНЫХ есть хотя бы ОДИН с ошибкой/неточностью:
-   → Балл за К3 снижается сразу ДО 1 (не "минус 1", а именно "до 1")
-
-   Пример:
-   - 3 верных примера + 1 лишний с ошибкой = К3: 1 балл (НЕ 2!)
-   - 3 верных примера + 2 лишних с ошибками = К3: 1 балл
-   - 2 верных примера + 1 лишний с ошибкой = К3: 1 балл
->>>>>>> 92b46448
-
-МИНИМУМ для засчитывания примера:
-"[КТО] [ЧТО СДЕЛАЛ] [В КАКОЙ СИТУАЦИИ] [РЕЗУЛЬТАТ]"
-
-═══════════════════════════════════════════════════════════════
-СВЯЗЬ МЕЖДУ К2 И К3:
-═══════════════════════════════════════════════════════════════
-
-КРИТИЧЕСКИ ВАЖНО!
-Если во втором пункте (К2) приведён ОШИБОЧНЫЙ элемент, то пример в К3, 
-иллюстрирующий этот ошибочный элемент, АВТОМАТИЧЕСКИ НЕ ЗАСЧИТЫВАЕТСЯ!
-
-Пример:
-К2: 1. Элемент А ✓
-    2. Элемент Б ✗ (ОШИБОЧНЫЙ!)
-    3. Элемент В ✓
-
-К3: Пример 1 для А - засчитывается ✓
-    Пример 2 для Б - НЕ засчитывается ✗ (т.к. Б ошибочен!)
-    Пример 3 для В - засчитывается ✓
-    
-→ К3: максимум 2 балла (не 3!)
-
-═══════════════════════════════════════════════════════════════
-ВАЖНЫЕ ИНСТРУКЦИИ:
-═══════════════════════════════════════════════════════════════
-
-1. Всегда проверяй РОССИЙСКИЙ КОНТЕКСТ когда упомянута РФ/Россия
-2. Считай количество предложений в обосновании
-3. Проверяй каждый пример на развёрнутость
-4. Проверяй, иллюстрируют ли примеры РАЗНЫЕ функции/аспекты
-5. Проверяй связь К2 и К3 - ошибочный элемент в К2 = незасчитанный пример в К3!
-6. Проверяй дополнительные примеры на ошибки
-7. Будь строгим но справедливым
-"""
-        
-        # Дополнения в зависимости от строгости
-        if self.strictness == StrictnessLevel.LENIENT:
-            base_prompt += "\n\nУРОВЕНЬ ПРОВЕРКИ: МЯГКИЙ - Засчитывай частично правильные ответы."
-        elif self.strictness == StrictnessLevel.STRICT:
-            base_prompt += "\n\nУРОВЕНЬ ПРОВЕРКИ: СТРОГИЙ - Применяй СТРОГИЕ критерии ФИПИ. Требуй полного соответствия."
-        elif self.strictness == StrictnessLevel.EXPERT:
-            base_prompt += "\n\nУРОВЕНЬ ПРОВЕРКИ: ЭКСПЕРТНЫЙ - МАКСИМАЛЬНАЯ строгость. Любые неточности снижают балл."
-        
-        return base_prompt
-    
-    async def evaluate(
-        self, 
-        answer: str, 
-        topic: Dict[str, Any],
-        user_id: Optional[int] = None
-    ) -> EvaluationResult:
-        """Оценивает ответ на задание 25."""
-        
-        if not self.ai_service:
-            return self._get_fallback_result()
-        
-        try:
-            # Формируем промпт для оценки
-            eval_prompt = self._build_evaluation_prompt(answer, topic)
-            
-            # Используем async with для ai_service
-            async with self.ai_service as service:
-                result = await service.get_completion(
-                    prompt=eval_prompt,
-                    system_prompt=self.get_system_prompt(),
-                    temperature=self.get_temperature()
-                )
-            
-            # Проверяем успешность
-            if not result["success"]:
-                logger.error(f"AI service error: {result.get('error', 'Unknown error')}")
-                return self._get_fallback_result()
-            
-            response = result["text"]
-            
-            # Парсим результат
-            parsed_result = self._parse_ai_response(response)
-            
-            # Валидируем и корректируем оценки
-            validated_result = self._validate_scores(parsed_result)
-            
-            # Формируем итоговый результат
-            return self._create_evaluation_result(validated_result, topic)
-            
-        except Exception as e:
-            logger.error(f"Error during AI evaluation: {e}", exc_info=True)
-            return self._get_fallback_result()
-    
-    def _build_evaluation_prompt(self, answer: str, topic: Dict) -> str:
-        """Строит ОБНОВЛЁННЫЙ промпт для оценки ответа."""
-        task_text = topic.get('task_text', '')
-        
-        # Разбираем части задания если они есть
-        parts = topic.get('parts', {})
-        part1 = parts.get('part1', '')
-        part2 = parts.get('part2', '')
-        part3 = parts.get('part3', '')
-        
-        # Определяем требования российского контекста
-        requires_russia = any(keyword in task_text.lower() or 
-                            keyword in part2.lower() or 
-                            keyword in part3.lower() 
-                            for keyword in ['рф', 'россии', 'российск', 'в россии', 'в рф'])
-        
-        prompt = f"""Оцени ответ ученика на задание 25.
-
-ЗАДАНИЕ:
-{task_text}
-
-Части задания:
-1) {part1}
-2) {part2}
-3) {part3}
-
-ОТВЕТ УЧЕНИКА:
-{answer}
-
-═══════════════════════════════════════════════════════════════
-ПОШАГОВЫЙ АЛГОРИТМ ПРОВЕРКИ:
-═══════════════════════════════════════════════════════════════
-
-ШАГ 1: ПРОВЕРКА К1 (Обоснование)
-
-1.0. КРИТИЧЕСКИ ВАЖНО: Проверь СООТВЕТСТВИЕ ВОПРОСУ!
-     → Обоснование должно отвечать ИМЕННО на заданный вопрос части 1)
-     → Если обоснование "не про то" (про другую тему) → 0 баллов
-     → Пример: если вопрос про "необходимость поддержки", а ответ про "таланты и без этого справятся" → 0 баллов
-
-1.1. Подсчитай количество предложений в обосновании
-     → Если 1 предложение или словосочетание → 0 баллов
-
-1.2. Проверь распространённость предложений (5+ слов каждое)
-     → Если нет → снижай оценку
-
-1.3. Проверь наличие ОБЩЕСТВОВЕДЧЕСКИХ ТЕРМИНОВ
-     → Если только бытовой язык → 0 баллов
-
-1.4. Проверь раскрытие ПРИЧИННО-СЛЕДСТВЕННЫХ/ФУНКЦИОНАЛЬНЫХ связей
-     → Ищи связки: "поэтому", "следовательно", "способствует", "приводит к"
-     → Если связи не раскрыты → максимум 1 балл
-
-1.5. Проверь на ФАКТИЧЕСКИЕ ОШИБКИ
-     → Серьёзные ошибки → 0 баллов
-     → Мелкие неточности → 1 балл
-
-1.6. В комментарии ОБЯЗАТЕЛЬНО укажи:
-     → Соответствует ли обоснование вопросу (ДА/НЕТ и почему)
-     → Количество предложений
-     → Наличие терминов (какие найдены)
-     → Раскрытие связей (найдены ли)
-     → Почему именно такой балл
-
-─────────────────────────────────────────────────────────────
-
-ШАГ 2: ПРОВЕРКА К2 (Ответ на вопрос)
-
-2.1. Определи требуемое количество элементов из текста задания
-     → Обычно требуется 3 элемента
-
-2.2. Проверь формат ответа
-     → Ответ должен быть оформлен ОТДЕЛЬНЫМ пунктом
-     → Должна быть явная нумерация: "1. ... 2. ... 3. ..."
-     → Если элементы в одном предложении через запятую → НЕ засчитывается
-
-2.3. Подсчитай количество указанных элементов
-     → Если меньше требуемого → 0 баллов
-
-2.4. Проверь каждый элемент на КОРРЕКТНОСТЬ
-     → Фактически верен?
-     → Соответствует типу требуемого объекта?
-
-2.5. {"ПРОВЕРЬ РОССИЙСКИЙ КОНТЕКСТ (ОБЯЗАТЕЛЬНО!):" if requires_russia else ""}
-     {"→ ВСЕ элементы должны быть реальными для современной России" if requires_russia else ""}
-     {"→ Примеры НЕПРАВИЛЬНЫХ элементов: иностранные партии, законы других стран" if requires_russia else ""}
-     {"→ Примеры ПРАВИЛЬНЫХ элементов: Единая Россия, КПРФ, ЛДПР, Новые люди, Справедливая Россия" if requires_russia else ""}
-
-2.6. Проверь на НЕВЕРНЫЕ позиции
-     → Если хотя бы ОДНА неверная → 0 баллов
-
-2.7. ЗАПОМНИ: какие элементы из К2 ОШИБОЧНЫЕ (для проверки К3!)
-
-2.8. В комментарии ОБЯЗАТЕЛЬНО укажи ДЛЯ КАЖДОГО элемента:
-     → Элемент 1: [название] - ✅ засчитан / ❌ не засчитан, ПОЧЕМУ
-     → Элемент 2: [название] - ✅ засчитан / ❌ не засчитан, ПОЧЕМУ
-     → Элемент 3: [название] - ✅ засчитан / ❌ не засчитан, ПОЧЕМУ
-     → ОБЯЗАТЕЛЬНО используй k2_elements в JSON для детализации!
-
-─────────────────────────────────────────────────────────────
-
-ШАГ 3: ПРОВЕРКА К3 (Примеры)
-
-3.1. Подсчитай количество примеров
-
-3.2. Проверь РАЗВЁРНУТОСТЬ каждого примера
-     → Полное предложение с деталями? ✓
-     → Словосочетание ("выборы в Госдуму")? ✗
-     → Минимум: "[КТО] [ЧТО СДЕЛАЛ] [ГДЕ/КОГДА] [РЕЗУЛЬТАТ]"
-
-3.3. {"ПРОВЕРЬ РОССИЙСКИЙ КОНТЕКСТ (ОБЯЗАТЕЛЬНО!):" if requires_russia else ""}
-<<<<<<< HEAD
-     {"→ Каждый пример должен содержать российские реалии" if requires_russia else ""}
-     {"→ 'Государство Z' вместо России → НЕ засчитывается" if requires_russia else ""}
-     {"→ Иностранные примеры → НЕ засчитывается" if requires_russia else ""}
-
-3.4. ЕСЛИ В ЗАДАНИИ ТРЕБУЮТСЯ ДОСТИЖЕНИЯ (культуры/науки/искусства):
-     → КРИТИЧЕСКИ ВАЖНО: проверь, раскрыто ли ВЛИЯНИЕ/РЕЗУЛЬТАТ/ЗНАЧЕНИЕ!
-     → Просто факт ("Малевич создал супрематизм") → НЕ засчитывается
-     → Нужно: факт + влияние ("Малевич создал супрематизм, что дало жизнь авангарду") → засчитывается
-     → Примеры правильных достижений:
-       • "Балет «Лебединое озеро» прославил русский балет на весь мир"
-       • "Третьяковская галерея стала крупнейшим хранилищем русского искусства"
-       • "Периодическая система Менделеева стала основой химии"
-
-3.5. Проверь, иллюстрируют ли примеры РАЗНЫЕ функции/аспекты
-=======
-     {"" if not requires_russia else ""}
-     {"Если в задании есть требование: 'в РФ', 'в России', 'российских', 'в нашей стране':" if requires_russia else ""}
-     {"" if not requires_russia else ""}
-     {"❌ НЕ ЗАСЧИТЫВАЮТСЯ (даже если пример по сути верный):" if requires_russia else ""}
-     {"   - 'Государство Z приняло закон о...'" if requires_russia else ""}
-     {"   - 'Гражданин А участвовал в выборах...' (без указания, что это Россия)" if requires_russia else ""}
-     {"   - 'В одной стране была проведена реформа...'" if requires_russia else ""}
-     {"   - 'Предприниматель Иванов в городе N...' (без указания, что это Россия)" if requires_russia else ""}
-     {"   - Любые примеры про другие страны (США, Германия и т.д.)" if requires_russia else ""}
-     {"" if not requires_russia else ""}
-     {"✅ ЗАСЧИТЫВАЮТСЯ:" if requires_russia else ""}
-     {"   - Конкретные российские организации: Юнармия, РДШ, Поисковое движение России," if requires_russia else ""}
-     {"     Волонтёры Победы, Единая Россия, КПРФ, ЛДПР и т.д." if requires_russia else ""}
-     {"   - Конкретные российские события: День Победы, Бессмертный полк, выборы в Госдуму" if requires_russia else ""}
-     {"   - Российские законы и институты: Конституция РФ, Госдума, Совет Федерации" if requires_russia else ""}
-     {"   - Модельные примеры С ЯВНОЙ ПРИВЯЗКОЙ к России:" if requires_russia else ""}
-     {"     'Гражданин Петров прошёл бесплатную диспансеризацию в поликлинике г. Москвы'" if requires_russia else ""}
-     {"" if not requires_russia else ""}
-     {"ВАЖНО: Модельный пример засчитывается при требовании РФ, ТОЛЬКО если:" if requires_russia else ""}
-     {"   1. Ситуация типична и реалистична для российской действительности" if requires_russia else ""}
-     {"   2. Есть явные маркеры России (названия городов, организаций, законов РФ)" if requires_russia else ""}
-     
-3.4. Проверь, иллюстрируют ли примеры РАЗНЫЕ функции/аспекты
->>>>>>> 92b46448
-     → Если 2-3 примера об ОДНОЙ функции → засчитываются как ОДИН пример
-     → Пример: все три про "электоральную функцию" → 1 балл, не 3!
-
-3.6. КРИТИЧЕСКИ ВАЖНО: Проверь связь с К2!
-     → Если элемент в К2 ОШИБОЧНЫЙ, то пример к нему НЕ ЗАСЧИТЫВАЕТСЯ
-     → Пример: если в К2 указана несуществующая партия, то пример про неё → 0 баллов
-
-3.7. Проверь ДОПОЛНИТЕЛЬНЫЕ примеры (если >3)
-     → Если есть ошибки в дополнительных → максимум 1 балл за К3!
-
-3.8. Проверь фактическую корректность примеров
-
-3.9. В комментарии ОБЯЗАТЕЛЬНО укажи ДЛЯ КАЖДОГО примера:
-     → Пример 1: [краткое описание]
-        • Развёрнутый? ✅/❌
-        • Раскрыто достижение (если требуется)? ✅/❌
-        • Российский контекст (если требуется)? ✅/❌
-        • Какую функцию/аспект иллюстрирует?
-        • Связан с элементом К2? Элемент корректен? ✅/❌
-        • ИТОГ: ✅ засчитан / ❌ не засчитан, ПОЧЕМУ
-     → То же для примеров 2 и 3
-     → ОБЯЗАТЕЛЬНО используй k3_examples в JSON для детализации!
-
-═══════════════════════════════════════════════════════════════
-
-Верни результат в формате JSON:
-{{
-    "k1_score": 0-2,
-    "k1_comment": "детальный комментарий с указанием, что учтено/не учтено",
-    "k2_score": 0-1,
-    "k2_comment": "комментарий по ответу, какие элементы верны/неверны",
-    "k2_elements": [{{"element": "название", "is_correct": true/false, "comment": "почему"}}],
-    "k3_score": 0-3,
-    "k3_comment": "комментарий по примерам",
-    "k3_examples": [
-        {{
-            "number": 1,
-            "text": "краткое описание примера",
-            "is_valid": true/false,
-            "is_expanded": true/false,
-            "matches_russian_context": true/false,
-            "function": "название функции/аспекта",
-            "related_k2_element": "элемент из К2",
-            "related_k2_element_correct": true/false,
-            "comment": "почему засчитан или не засчитан"
-        }}
-    ],
-    "total_score": 0-6,
-    "general_feedback": "общий комментарий",
-    "suggestions": ["конкретный совет 1", "конкретный совет 2"],
-    "factual_errors": ["ошибка 1", "ошибка 2"]
-}}
-
-ВАЖНО: 
-- Будь максимально детален в комментариях
-- Для каждого незасчитанного элемента/примера объясни ПОЧЕМУ
-- Давай КОНКРЕТНЫЕ рекомендации по улучшению
-- Проверяй связь К2 и К3!
-- {"Обязательно проверяй российский контекст!" if requires_russia else ""}"""
-        
-        return prompt
-    
-    def _parse_ai_response(self, response: str) -> Dict:
-        """Парсит ответ AI."""
-        try:
-            # Пытаемся найти JSON в ответе
-            json_match = re.search(r'\{.*\}', response, re.DOTALL)
-            if json_match:
-                return json.loads(json_match.group())
-            else:
-                # Если JSON не найден, пытаемся распарсить текст
-                return self._parse_text_response(response)
-        except Exception as e:
-            logger.error(f"Failed to parse AI response: {e}")
-            return {}
-    
-    def _validate_scores(self, result: Dict) -> Dict:
-        """Валидирует и корректирует оценки."""
-        validated = result.copy()
-        
-        # Проверяем К1 (0-2)
-        k1 = validated.get('k1_score', 0)
-        validated['k1_score'] = max(0, min(2, int(k1)))
-        
-        # Проверяем К2 (0-1)
-        k2 = validated.get('k2_score', 0)
-        validated['k2_score'] = max(0, min(1, int(k2)))
-        
-        # Проверяем К3 (0-3)
-        k3 = validated.get('k3_score', 0)
-        validated['k3_score'] = max(0, min(3, int(k3)))
-        
-        # ВАЖНО: Всегда пересчитываем общий балл как сумму критериев
-        validated['total_score'] = (
-            validated['k1_score'] + 
-            validated['k2_score'] + 
-            validated['k3_score']
-        )
-        
-        return validated
-    
-    def _create_evaluation_result(self, result: Dict, topic: Dict) -> Task25EvaluationResult:
-        """Создаёт итоговый результат оценки с поддержкой format_feedback."""
-        # Извлекаем баллы
-        scores = {
-            'k1_score': result.get('k1_score', 0),
-            'k2_score': result.get('k2_score', 0),
-            'k3_score': result.get('k3_score', 0)
-        }
-        
-        # ВАЖНО: Используем сумму баллов по критериям, а не total_score от AI
-        total_score = scores['k1_score'] + scores['k2_score'] + scores['k3_score']
-        
-        # Формируем основную обратную связь на основе реальных баллов
-        if total_score >= 5:
-            feedback = "🎉 Отличная работа! Ответ соответствует всем критериям."
-        elif total_score >= 3:
-            feedback = "👍 Хорошо! Есть небольшие недочёты."
-        else:
-            feedback = "📝 Нужно доработать ответ. Изучите рекомендации."
-        
-        # Добавляем общий комментарий если есть (но не переопределяем feedback полностью)
-        if result.get('general_feedback') and total_score >= 3:
-            feedback += f"\n\n{result['general_feedback']}"
-        
-        # Создаём детальный анализ
-        detailed_feedback = {
-            'k1_comment': result.get('k1_comment', ''),
-            'k2_comment': result.get('k2_comment', ''),
-            'k2_elements': result.get('k2_elements', []),  # Детализация по элементам К2
-            'k3_comment': result.get('k3_comment', ''),
-            'k3_examples': result.get('k3_examples', []),  # Детализация по примерам К3
-            'k3_examples_found': result.get('k3_examples_found', [])  # Для обратной совместимости
-        }
-        
-        # Создаем расширенный результат
-        eval_result = Task25EvaluationResult(
-            criteria_scores=scores,
-            total_score=total_score,  # Используем пересчитанный балл
-            max_score=6,
-            feedback=feedback,
-            detailed_feedback=detailed_feedback,
-            suggestions=result.get('suggestions', []),
-            factual_errors=result.get('factual_errors', [])
-        )
-        
-        return eval_result
-    
-    def _get_fallback_result(self) -> EvaluationResult:
-        """Возвращает базовый результат при ошибке AI."""
-        return EvaluationResult(
-            criteria_scores={'k1_score': 0, 'k2_score': 0, 'k3_score': 0},
-            total_score=0,
-            max_score=6,
-            feedback="⚠️ Не удалось выполнить автоматическую проверку. Обратитесь к преподавателю.",
-            detailed_feedback=None,
-            suggestions=["Попробуйте отправить ответ позже"],
-            factual_errors=None
-        )
-
-    def _parse_text_response(self, response: str) -> Dict:
-        """Парсит текстовый ответ AI если JSON не удался."""
-        result = {
-            'k1_score': 0,
-            'k2_score': 0,
-            'k3_score': 0,
-            'total_score': 0,
-            'general_feedback': '',
-            'k1_comment': '',
-            'k2_comment': '',
-            'k3_comment': '',
-            'k3_examples_found': [],
-            'suggestions': [],
-            'factual_errors': []
-        }
-        
-        try:
-            # Пытаемся найти баллы по паттернам
-            # К1 (0-2 балла)
-            k1_match = re.search(r'К1.*?(\d+)\s*балл', response, re.IGNORECASE)
-            if k1_match:
-                result['k1_score'] = min(2, int(k1_match.group(1)))
-            
-            # К2 (0-1 балл)
-            k2_match = re.search(r'К2.*?(\d+)\s*балл', response, re.IGNORECASE)
-            if k2_match:
-                result['k2_score'] = min(1, int(k2_match.group(1)))
-            
-            # К3 (0-3 балла)
-            k3_match = re.search(r'К3.*?(\d+)\s*балл', response, re.IGNORECASE)
-            if k3_match:
-                result['k3_score'] = min(3, int(k3_match.group(1)))
-            
-            # Общий балл
-            total_match = re.search(r'(?:Итог|Общ|Всего).*?(\d+).*?балл', response, re.IGNORECASE)
-            if total_match:
-                result['total_score'] = min(6, int(total_match.group(1)))
-            else:
-                result['total_score'] = result['k1_score'] + result['k2_score'] + result['k3_score']
-            
-            # Пытаемся извлечь общий комментарий
-            result['general_feedback'] = response[:500] if len(response) > 500 else response
-            
-        except Exception as e:
-            logger.error(f"Error parsing text response: {e}")
-            result['general_feedback'] = "Ответ обработан, но детальный анализ недоступен."
-        
-        return result
-
-
-def format_evaluation_feedback(result: EvaluationResult, topic: Dict = None) -> str:
-    """
-    Форматирует результат оценки для отображения пользователю.
-    
-    Args:
-        result: Результат оценки
-        topic: Информация о теме (опционально)
-        
-    Returns:
-        Отформатированный текст для отображения
-    """
-    # Если у результата есть метод format_feedback, используем его
-    if hasattr(result, 'format_feedback'):
-        return result.format_feedback()
-    
-    # Иначе форматируем вручную
-    text = f"📊 <b>Результаты проверки</b>\n\n"
-    
-    if topic:
-        text += f"<b>Тема:</b> {topic.get('title', 'Не указана')}\n"
-        text += f"{'─' * 30}\n\n"
-    
-    # Используем result.criteria_scores
-    if hasattr(result, 'criteria_scores') and result.criteria_scores:
-        text += "<b>Баллы по критериям:</b>\n"
-        
-        # Проверяем разные форматы ключей
-        k1_score = result.criteria_scores.get('k1_score', result.criteria_scores.get('К1', 0))
-        k2_score = result.criteria_scores.get('k2_score', result.criteria_scores.get('К2', 0))
-        k3_score = result.criteria_scores.get('k3_score', result.criteria_scores.get('К3', 0))
-        
-        text += f"К1 (Обоснование): {k1_score}/2\n"
-        text += f"К2 (Ответ): {k2_score}/1\n"
-        text += f"К3 (Примеры): {k3_score}/3\n"
-    
-    # Итоговый балл
-    text += f"\n<b>Итого: {result.total_score}/{result.max_score} баллов</b>\n\n"
-    
-    # Основная обратная связь
-    if result.feedback:
-        text += f"{result.feedback}\n"
-    
-    # Используем detailed_feedback
-    if hasattr(result, 'detailed_feedback') and result.detailed_feedback:
-        if 'k1_comment' in result.detailed_feedback:
-            text += f"\n<b>Обоснование:</b> {result.detailed_feedback['k1_comment']}\n"
-        
-        if 'k2_comment' in result.detailed_feedback:
-            text += f"\n<b>Ответ:</b> {result.detailed_feedback['k2_comment']}\n"
-        
-        if 'k3_comment' in result.detailed_feedback:
-            text += f"\n<b>Примеры:</b> {result.detailed_feedback['k3_comment']}\n"
-    
-    # Рекомендации
-    if hasattr(result, 'suggestions') and result.suggestions:
-        text += "\n💡 <b>Рекомендации:</b>\n"
-        for suggestion in result.suggestions:
-            text += f"• {suggestion}\n"
-    
-    # Фактические ошибки
-    if hasattr(result, 'factual_errors') and result.factual_errors:
-        text += "\n⚠️ <b>Обратите внимание:</b>\n"
-        for error in result.factual_errors:
-            if isinstance(error, dict):
-                text += f"• {error.get('error', str(error))}"
-                if 'correction' in error:
-                    text += f" → {error['correction']}"
-                text += "\n"
-            else:
-                text += f"• {error}\n"
-    
+"""AI-проверка для задания 25 через YandexGPT.
+
+Обновленная версия с оптимизированными промптами для критериев К1, К2, К3.
+Включает детальную проверку российского контекста и связи между критериями.
+"""
+
+import logging
+import os
+import json
+import re
+from enum import Enum
+from typing import Dict, List, Any, Optional
+from core.types import (
+    UserID,
+    TaskType,
+    EvaluationResult,
+    CallbackData,
+    TaskRequirements,
+)
+
+logger = logging.getLogger(__name__)
+
+# Безопасный импорт
+try:
+    from core.ai_evaluator import (
+        BaseAIEvaluator,
+    )
+    # ВАЖНО: Импортируем YandexGPTModel из core.ai_service
+    from core.ai_service import YandexGPTService, YandexGPTConfig, YandexGPTModel
+    AI_EVALUATOR_AVAILABLE = True
+except ImportError as e:
+    logger.warning(f"AI evaluator components not available: {e}")
+    AI_EVALUATOR_AVAILABLE = False
+
+    # Заглушки для работы без AI
+    class BaseAIEvaluator:
+        def __init__(self, requirements: TaskRequirements):
+            self.requirements = requirements
+    
+    class YandexGPTService:
+        pass
+    
+    class YandexGPTConfig:
+        pass
+    
+    # Заглушка для Enum когда AI недоступен
+    from enum import Enum
+    class YandexGPTModel(Enum):
+        LITE = "yandexgpt-lite"
+        PRO = "yandexgpt"
+
+
+class Task25EvaluationResult(EvaluationResult if AI_EVALUATOR_AVAILABLE else object):
+    """Расширенный результат оценки для задания 25."""
+
+    def format_feedback(self) -> str:
+        """Форматирует результат для отображения пользователю."""
+        text = f"📊 <b>Результаты проверки задания 25</b>\n\n"
+
+        # Баллы по критериям
+        scores = self.criteria_scores if hasattr(self, 'criteria_scores') and self.criteria_scores else {}
+        k1_score = scores.get('k1_score', scores.get('К1', 0))
+        k2_score = scores.get('k2_score', scores.get('К2', 0))
+        k3_score = scores.get('k3_score', scores.get('К3', 0))
+
+        text += f"<b>К1 (Обоснование):</b> {k1_score}/2\n"
+        text += f"<b>К2 (Ответ на вопрос):</b> {k2_score}/1\n"
+        text += f"<b>К3 (Примеры):</b> {k3_score}/3\n"
+        text += f"\n<b>Итого: {self.total_score}/{self.max_score} баллов</b>\n"
+        text += f"{'─' * 40}\n\n"
+
+        # Детальный анализ по критериям
+        if self.detailed_feedback:
+            # К1 - Обоснование
+            if 'k1_comment' in self.detailed_feedback and self.detailed_feedback['k1_comment']:
+                text += f"<b>📝 К1 - Обоснование ({k1_score}/2):</b>\n"
+                text += f"{self.detailed_feedback['k1_comment']}\n\n"
+
+            # К2 - Ответ на вопрос
+            if 'k2_comment' in self.detailed_feedback and self.detailed_feedback['k2_comment']:
+                text += f"<b>✍️ К2 - Ответ на вопрос ({k2_score}/1):</b>\n"
+                text += f"{self.detailed_feedback['k2_comment']}\n"
+
+                # Детализация по элементам К2 (если есть)
+                if 'k2_elements' in self.detailed_feedback and self.detailed_feedback['k2_elements']:
+                    for i, elem in enumerate(self.detailed_feedback['k2_elements'][:3], 1):
+                        if isinstance(elem, dict):
+                            status = "✅" if elem.get('is_correct', False) else "❌"
+                            text += f"  {status} Элемент {i}: {elem.get('element', 'не указан')}\n"
+                            if elem.get('comment'):
+                                text += f"     💬 {elem['comment']}\n"
+                text += "\n"
+
+            # К3 - Примеры
+            if 'k3_comment' in self.detailed_feedback and self.detailed_feedback['k3_comment']:
+                text += f"<b>💡 К3 - Примеры ({k3_score}/3):</b>\n"
+                text += f"{self.detailed_feedback['k3_comment']}\n"
+
+                # Детализация по примерам К3 (если есть)
+                if 'k3_examples' in self.detailed_feedback and self.detailed_feedback['k3_examples']:
+                    for example in self.detailed_feedback['k3_examples'][:3]:
+                        if isinstance(example, dict):
+                            num = example.get('number', '?')
+                            is_valid = example.get('is_valid', False)
+                            status = "✅" if is_valid else "❌"
+                            text += f"  {status} Пример {num}: {example.get('text', 'не указан')[:100]}\n"
+                            if example.get('comment'):
+                                text += f"     💬 {example['comment']}\n"
+                text += "\n"
+
+        # Рекомендации
+        if self.suggestions:
+            text += "<b>💡 Рекомендации по улучшению:</b>\n"
+            for suggestion in self.suggestions:
+                text += f"• {suggestion}\n"
+            text += "\n"
+
+        # Фактические ошибки
+        if self.factual_errors:
+            text += "<b>⚠️ Обратите внимание:</b>\n"
+            for error in self.factual_errors:
+                if isinstance(error, dict):
+                    text += f"• {error.get('error', error)}"
+                    if 'correction' in error:
+                        text += f" → {error['correction']}"
+                    text += "\n"
+                else:
+                    text += f"• {error}\n"
+
+        return text
+
+
+class StrictnessLevel(Enum):
+    """Уровни строгости проверки."""
+    LENIENT = "lenient"      # Мягкая проверка
+    STANDARD = "standard"    # Стандартная проверка
+    STRICT = "strict"        # Строгая проверка
+    EXPERT = "expert"        # Экспертная проверка
+
+
+class Task25AIEvaluator:
+    """AI-оценщик для задания 25."""
+    
+    def __init__(self, strictness: StrictnessLevel = StrictnessLevel.STANDARD):
+        """
+        Инициализация оценщика.
+        
+        Args:
+            strictness: Уровень строгости проверки
+        """
+        self.strictness = strictness
+        self.ai_service = None
+        
+        if not AI_EVALUATOR_AVAILABLE:
+            logger.warning("AI evaluator not available")
+            return
+        
+        try:
+            # Получаем API ключи из переменных окружения
+            api_key = os.getenv("YANDEX_GPT_API_KEY")
+            folder_id = os.getenv("YANDEX_GPT_FOLDER_ID")
+            
+            if not api_key or not folder_id:
+                logger.error("YANDEX_GPT_API_KEY и YANDEX_GPT_FOLDER_ID должны быть установлены")
+                self.ai_service = None
+                return
+            
+            # Настраиваем YandexGPT
+            config = YandexGPTConfig(
+                api_key=api_key,
+                folder_id=folder_id,
+                model=YandexGPTModel.PRO,
+                temperature=self._get_temperature(),
+                max_tokens=3000,
+            )
+
+            self.ai_service = YandexGPTService(config)
+            logger.info(
+                f"Task25 AI service initialized with {self.strictness.value} strictness"
+            )
+
+        except Exception as e:
+            logger.error(f"Failed to initialize AI service: {e}")
+            self.ai_service = None
+    
+    def get_temperature(self) -> float:
+        """Возвращает температуру для AI в зависимости от строгости."""
+        temps = {
+            StrictnessLevel.LENIENT: 0.3,
+            StrictnessLevel.STANDARD: 0.2,
+            StrictnessLevel.STRICT: 0.1,
+            StrictnessLevel.EXPERT: 0.05
+        }
+        return temps.get(self.strictness, 0.2)
+
+    def _get_temperature(self) -> float:
+        """Алиас для обратной совместимости."""
+        return self.get_temperature()
+    
+    def get_system_prompt(self, mode='full') -> str:
+        """Системный промпт для проверки задания 25."""
+        
+        if mode == 'parts':
+            # Промпт для поэтапной проверки
+            base_prompt = """Ты - эксперт ЕГЭ по обществознанию, проверяющий отдельную часть задания 25.
+
+ВАЖНО: Сейчас проверяется ТОЛЬКО ОДНА ЧАСТЬ задания, не весь ответ.
+
+При проверке части К1 (обоснование):
+- 2 балла: развёрнутое обоснование с теорией, несколько предложений
+- 1 балл: краткое обоснование или есть неточности
+- 0 баллов: обоснование отсутствует или неверное
+
+При проверке части К2 (ответ на вопрос):
+- 1 балл: дан правильный и полный ответ
+- 0 баллов: ответ неверный или отсутствует
+
+При проверке части К3 (примеры):
+- Оцени каждый пример отдельно (0-1 балл)
+- Максимум 3 балла за три корректных примера
+- Пример должен быть конкретным и развёрнутым
+"""
+        else:
+            # ОБНОВЛЁННЫЙ СТАНДАРТНЫЙ ПРОМПТ с детальными критериями
+            base_prompt = """Ты - эксперт ЕГЭ по обществознанию, проверяющий задание 25.
+
+═══════════════════════════════════════════════════════════════
+КРИТЕРИИ ОЦЕНИВАНИЯ ПО ФИПИ:
+═══════════════════════════════════════════════════════════════
+
+К1 - ОБОСНОВАНИЕ (0-2 балла):
+
+2 БАЛЛА - когда ОДНОВРЕМЕННО выполнены ВСЕ условия:
+✓ Обоснование СООТВЕТСТВУЕТ заданному вопросу (не уходит в сторону!)
+✓ Обоснование с опорой на обществоведческие знания
+✓ Дано в НЕСКОЛЬКИХ РАСПРОСТРАНЁННЫХ ПРЕДЛОЖЕНИЯХ (минимум 2-3 предложения, каждое не менее 5-7 слов)
+✓ НЕ содержит ошибок, неточностей и искажений
+✓ РАСКРЫВАЕТ причинно-следственные И/ИЛИ функциональные связи
+✓ Используются обществоведческие термины
+
+1 БАЛЛ - когда:
+• Обоснование в нескольких распространённых предложениях, НО содержит отдельные неточности
+  ИЛИ не полностью раскрывает причинно-следственные связи
+  ИЛИ частично не соответствует вопросу (есть релевантная часть)
+
+0 БАЛЛОВ - когда:
+• Обоснование в ОДНОМ ПРЕДЛОЖЕНИИ или СЛОВОСОЧЕТАНИИ
+• БЕЗ опоры на обществоведческие знания (на бытовом уровне)
+• Обоснование НЕ СООТВЕТСТВУЕТ вопросу (совсем про другое)
+• Обоснование отсутствует
+• Содержит существенные ошибки
+
+КРИТИЧЕСКИ ВАЖНО - ПРОВЕРКА СООТВЕТСТВИЯ ВОПРОСУ:
+Обоснование должно отвечать ИМЕННО на поставленный вопрос!
+
+Пример: Если вопрос "обоснуйте необходимость ПОДДЕРЖКИ ИСКУССТВА государством":
+❌ НЕПРАВИЛЬНО: "Таланты могут быть замечены и без государства" - это не обосновывает необходимость поддержки
+❌ НЕПРАВИЛЬНО: "Искусство важно для общества" - слишком общо, не про государственную поддержку
+❌ НЕПРАВИЛЬНО: "Государство должно заботиться о гражданах" - не про искусство конкретно
+
+✅ ПРАВИЛЬНО: "Государственная поддержка искусства необходима, так как обеспечивает финансирование проектов, которые не окупаются коммерчески, но имеют культурную ценность. Это способствует сохранению культурного наследия и развитию творческого потенциала нации."
+✅ ПРАВИЛЬНО: "Поддержка искусства государством необходима для продвижения национальной культуры на мировой арене, что укрепляет культурную идентичность и престиж страны."
+
+ПРИЗНАКИ КАЧЕСТВЕННОГО ОБОСНОВАНИЯ:
+- ОТВЕЧАЕТ на заданный вопрос (не уходит в сторону!)
+- Минимум 2-3 распространённых предложения
+- Чёткая логика: тезис → аргумент → вывод
+- Термины: "институт", "функция", "процесс", "механизм", "система"
+- Явные связи: "что приводит к...", "в результате...", "обеспечивает...", "способствует..."
+
+─────────────────────────────────────────────────────────────
+
+К2 - ОТВЕТ НА ВОПРОС (0-1 балл):
+
+⚠️ КРИТИЧЕСКОЕ ТРЕБОВАНИЕ (с 2023 года!):
+Ответ на вопрос 2 ОБЯЗАТЕЛЬНО должен быть оформлен как САМОСТОЯТЕЛЬНЫЙ ЭЛЕМЕНТ!
+
+✅ ПРАВИЛЬНО (засчитывается):
+"2) Организации гражданского общества:
+   1. Юнармия
+   2. Волонтёры Победы
+   3. Поисковое движение России"
+
+❌ НЕПРАВИЛЬНО (НЕ засчитывается):
+Если элементы упомянуты ТОЛЬКО в контексте примеров без отдельного перечисления:
+"Юнармия проводит военно-патриотические мероприятия, например..."
+→ Здесь организация не выделена как самостоятельный элемент ответа!
+
+Проверяй: есть ли в ответе ЯВНЫЙ СПИСОК элементов, отделённый от примеров?
+
+1 БАЛЛ - когда ОДНОВРЕМЕННО:
+✓ Дан правильный ответ
+✓ Указано НЕОБХОДИМОЕ КОЛИЧЕСТВО элементов (обычно 3)
+✓ Каждый элемент в ЯВНОМ ВИДЕ как САМОСТОЯТЕЛЬНЫЙ элемент
+✓ Каждый элемент РАСКРЫТ С КОНКРЕТИКОЙ (см. примеры ниже)
+✓ Нет неверных позиций
+✓ ОБЯЗАТЕЛЬНО: Если требуется "в РФ/России" - ВСЕ элементы реальны для РФ
+
+0 БАЛЛОВ - когда:
+• Указано МЕНЬШЕ требуемого количества
+• Есть НЕВЕРНЫЕ позиции
+• Элементы НЕ РАСКРЫТЫ (только названия без конкретики)
+• Ответ не дан в явном виде
+• Не оформлен как самостоятельный элемент (нет ЯВНОГО списка!)
+• При требовании РФ - нереалистичные/иностранные элементы
+• Ответ отсутствует
+
+КРИТИЧЕСКИ ВАЖНО - ПРОВЕРКА РАСКРЫТИЯ ПОНЯТИЙ:
+Недостаточно просто НАЗВАТЬ элемент - нужно его РАСКРЫТЬ с конкретикой!
+
+Примеры НЕПРАВИЛЬНЫХ (не раскрытых) ответов:
+❌ "Поддержка искусства" - ЧТО конкретно? Деньги? Продвижение? Образование?
+❌ "Развитие культуры" - КАК? Какие меры? Какие направления?
+❌ "Государственная помощь" - КАКАЯ помощь? В чем выражается?
+❌ "Создание условий" - КАКИХ условий? Что конкретно?
+
+Примеры ПРАВИЛЬНЫХ (раскрытых) ответов:
+✅ "Финансирование музеев и театров из федерального бюджета"
+✅ "Выделение грантов молодым художникам и скульпторам"
+✅ "Продвижение российской культуры за рубежом через культурные центры"
+✅ "Создание специальных образовательных программ в школах искусств"
+
+ПРОВЕРКА РОССИЙСКОГО КОНТЕКСТА:
+Если в задании: "в РФ", "в России", "российского":
+❌ НЕ ЗАСЧИТЫВАЕТСЯ: иностранные реалии, выдуманные элементы
+✅ ЗАСЧИТЫВАЕТСЯ: только реальные российские институты/партии/меры
+
+─────────────────────────────────────────────────────────────
+
+К3 - ПРИМЕРЫ (0-3 балла):
+
+БАЗОВЫЕ ПРАВИЛА:
+✓ Максимум 3 балла (по 1 баллу за каждый пример)
+✓ Каждый пример РАЗВЁРНУТО (минимум полное предложение)
+✓ ОТДЕЛЬНЫЕ СЛОВА И СЛОВОСОЧЕТАНИЯ НЕ ЗАСЧИТЫВАЮТСЯ!
+✓ Примеры иллюстрируют РАЗНЫЕ аспекты/функции
+✓ Если требуется РФ - примеры ТОЛЬКО из российских реалий
+✓ Если требуются ДОСТИЖЕНИЯ - должно быть указано ВЛИЯНИЕ/РЕЗУЛЬТАТ!
+
+3 БАЛЛА: три корректных развёрнутых примера, иллюстрирующих ТРИ РАЗНЫХ аспекта, без ошибок
+
+2 БАЛЛА: два корректных примера ИЛИ 2-3 однотипных (засчитываются как один)
+         ИЛИ три примера корректны, но есть ошибки в ДОПОЛНИТЕЛЬНЫХ примерах
+
+1 БАЛЛ: один корректный пример
+
+0 БАЛЛОВ: примеры отсутствуют, не засчитаны, в виде слов/словосочетаний, абстрактные
+
+КРИТИЧЕСКИ ВАЖНО:
+❌ Если 2-3 примера иллюстрируют ОДНУ функцию → засчитываются как ОДИН пример
+❌ Если пример - словосочетание ("выборы в Госдуму") → НЕ засчитывается
+❌ Если требуется РФ, а указано "государство Z" → НЕ засчитывается
+
+СПЕЦИАЛЬНАЯ ПРОВЕРКА ДЛЯ ДОСТИЖЕНИЙ:
+Если в задании требуются "достижения" в культуре/искусстве/науке:
+❌ НЕДОСТАТОЧНО просто назвать произведение/открытие
+❌ НУЖНО указать ВЛИЯНИЕ/РЕЗУЛЬТАТ/ЗНАЧЕНИЕ
+
+Примеры НЕПРАВИЛЬНЫХ ответов (не раскрыто достижение):
+❌ "Малевич создал «Чёрный квадрат»" - это факт, не достижение
+❌ "Чайковский написал балет «Лебединое озеро»" - что дальше? Какое достижение?
+❌ "Появление супрематизма" - и что? В чём достижение?
+❌ "Создание Третьяковской галереи" - какой результат? Какое влияние?
+
+Примеры ПРАВИЛЬНЫХ ответов (раскрыто достижение):
+✅ "Малевич создал супрематизм, что положило начало авангарду и повлияло на мировое искусство XX века"
+✅ "Балет «Лебединое озеро» Чайковского прославил русский балет на весь мир и стал эталоном классического балета"
+✅ "Менделеев создал Периодическую систему элементов, которая стала основой химии и используется по сей день"
+✅ "Третьяковская галерея стала крупнейшим хранилищем русского искусства и центром культурной жизни России"
+
+ФОРМУЛА ДОСТИЖЕНИЯ:
+[ЧТО СОЗДАНО/СДЕЛАНО] + [КАКОЕ ВЛИЯНИЕ/РЕЗУЛЬТАТ/ЗНАЧЕНИЕ]
+
+❌ ПРАВИЛО О ЛИШНИХ ПРИМЕРАХ (КРИТИЧЕСКИ ВАЖНО!):
+   Если приведено более 3 примеров и среди ДОПОЛНИТЕЛЬНЫХ есть хотя бы ОДИН с ошибкой/неточностью:
+   → Балл за К3 снижается сразу ДО 1 (не "минус 1", а именно "до 1")
+
+   Пример:
+   - 3 верных примера + 1 лишний с ошибкой = К3: 1 балл (НЕ 2!)
+   - 3 верных примера + 2 лишних с ошибками = К3: 1 балл
+   - 2 верных примера + 1 лишний с ошибкой = К3: 1 балл
+
+МИНИМУМ для засчитывания примера:
+"[КТО] [ЧТО СДЕЛАЛ] [В КАКОЙ СИТУАЦИИ] [РЕЗУЛЬТАТ]"
+
+═══════════════════════════════════════════════════════════════
+СВЯЗЬ МЕЖДУ К2 И К3:
+═══════════════════════════════════════════════════════════════
+
+КРИТИЧЕСКИ ВАЖНО!
+Если во втором пункте (К2) приведён ОШИБОЧНЫЙ элемент, то пример в К3, 
+иллюстрирующий этот ошибочный элемент, АВТОМАТИЧЕСКИ НЕ ЗАСЧИТЫВАЕТСЯ!
+
+Пример:
+К2: 1. Элемент А ✓
+    2. Элемент Б ✗ (ОШИБОЧНЫЙ!)
+    3. Элемент В ✓
+
+К3: Пример 1 для А - засчитывается ✓
+    Пример 2 для Б - НЕ засчитывается ✗ (т.к. Б ошибочен!)
+    Пример 3 для В - засчитывается ✓
+    
+→ К3: максимум 2 балла (не 3!)
+
+═══════════════════════════════════════════════════════════════
+ВАЖНЫЕ ИНСТРУКЦИИ:
+═══════════════════════════════════════════════════════════════
+
+1. Всегда проверяй РОССИЙСКИЙ КОНТЕКСТ когда упомянута РФ/Россия
+2. Считай количество предложений в обосновании
+3. Проверяй каждый пример на развёрнутость
+4. Проверяй, иллюстрируют ли примеры РАЗНЫЕ функции/аспекты
+5. Проверяй связь К2 и К3 - ошибочный элемент в К2 = незасчитанный пример в К3!
+6. Проверяй дополнительные примеры на ошибки
+7. Будь строгим но справедливым
+"""
+        
+        # Дополнения в зависимости от строгости
+        if self.strictness == StrictnessLevel.LENIENT:
+            base_prompt += "\n\nУРОВЕНЬ ПРОВЕРКИ: МЯГКИЙ - Засчитывай частично правильные ответы."
+        elif self.strictness == StrictnessLevel.STRICT:
+            base_prompt += "\n\nУРОВЕНЬ ПРОВЕРКИ: СТРОГИЙ - Применяй СТРОГИЕ критерии ФИПИ. Требуй полного соответствия."
+        elif self.strictness == StrictnessLevel.EXPERT:
+            base_prompt += "\n\nУРОВЕНЬ ПРОВЕРКИ: ЭКСПЕРТНЫЙ - МАКСИМАЛЬНАЯ строгость. Любые неточности снижают балл."
+        
+        return base_prompt
+    
+    async def evaluate(
+        self, 
+        answer: str, 
+        topic: Dict[str, Any],
+        user_id: Optional[int] = None
+    ) -> EvaluationResult:
+        """Оценивает ответ на задание 25."""
+        
+        if not self.ai_service:
+            return self._get_fallback_result()
+        
+        try:
+            # Формируем промпт для оценки
+            eval_prompt = self._build_evaluation_prompt(answer, topic)
+            
+            # Используем async with для ai_service
+            async with self.ai_service as service:
+                result = await service.get_completion(
+                    prompt=eval_prompt,
+                    system_prompt=self.get_system_prompt(),
+                    temperature=self.get_temperature()
+                )
+            
+            # Проверяем успешность
+            if not result["success"]:
+                logger.error(f"AI service error: {result.get('error', 'Unknown error')}")
+                return self._get_fallback_result()
+            
+            response = result["text"]
+            
+            # Парсим результат
+            parsed_result = self._parse_ai_response(response)
+            
+            # Валидируем и корректируем оценки
+            validated_result = self._validate_scores(parsed_result)
+            
+            # Формируем итоговый результат
+            return self._create_evaluation_result(validated_result, topic)
+            
+        except Exception as e:
+            logger.error(f"Error during AI evaluation: {e}", exc_info=True)
+            return self._get_fallback_result()
+    
+    def _build_evaluation_prompt(self, answer: str, topic: Dict) -> str:
+        """Строит ОБНОВЛЁННЫЙ промпт для оценки ответа."""
+        task_text = topic.get('task_text', '')
+        
+        # Разбираем части задания если они есть
+        parts = topic.get('parts', {})
+        part1 = parts.get('part1', '')
+        part2 = parts.get('part2', '')
+        part3 = parts.get('part3', '')
+        
+        # Определяем требования российского контекста
+        requires_russia = any(keyword in task_text.lower() or 
+                            keyword in part2.lower() or 
+                            keyword in part3.lower() 
+                            for keyword in ['рф', 'россии', 'российск', 'в россии', 'в рф'])
+        
+        prompt = f"""Оцени ответ ученика на задание 25.
+
+ЗАДАНИЕ:
+{task_text}
+
+Части задания:
+1) {part1}
+2) {part2}
+3) {part3}
+
+ОТВЕТ УЧЕНИКА:
+{answer}
+
+═══════════════════════════════════════════════════════════════
+ПОШАГОВЫЙ АЛГОРИТМ ПРОВЕРКИ:
+═══════════════════════════════════════════════════════════════
+
+ШАГ 1: ПРОВЕРКА К1 (Обоснование)
+
+1.0. КРИТИЧЕСКИ ВАЖНО: Проверь СООТВЕТСТВИЕ ВОПРОСУ!
+     → Обоснование должно отвечать ИМЕННО на заданный вопрос части 1)
+     → Если обоснование "не про то" (про другую тему) → 0 баллов
+     → Пример: если вопрос про "необходимость поддержки", а ответ про "таланты и без этого справятся" → 0 баллов
+
+1.1. Подсчитай количество предложений в обосновании
+     → Если 1 предложение или словосочетание → 0 баллов
+
+1.2. Проверь распространённость предложений (5+ слов каждое)
+     → Если нет → снижай оценку
+
+1.3. Проверь наличие ОБЩЕСТВОВЕДЧЕСКИХ ТЕРМИНОВ
+     → Если только бытовой язык → 0 баллов
+
+1.4. Проверь раскрытие ПРИЧИННО-СЛЕДСТВЕННЫХ/ФУНКЦИОНАЛЬНЫХ связей
+     → Ищи связки: "поэтому", "следовательно", "способствует", "приводит к"
+     → Если связи не раскрыты → максимум 1 балл
+
+1.5. Проверь на ФАКТИЧЕСКИЕ ОШИБКИ
+     → Серьёзные ошибки → 0 баллов
+     → Мелкие неточности → 1 балл
+
+1.6. В комментарии ОБЯЗАТЕЛЬНО укажи:
+     → Соответствует ли обоснование вопросу (ДА/НЕТ и почему)
+     → Количество предложений
+     → Наличие терминов (какие найдены)
+     → Раскрытие связей (найдены ли)
+     → Почему именно такой балл
+
+─────────────────────────────────────────────────────────────
+
+ШАГ 2: ПРОВЕРКА К2 (Ответ на вопрос)
+
+2.1. Определи требуемое количество элементов из текста задания
+     → Обычно требуется 3 элемента
+
+2.2. Проверь формат ответа
+     → Ответ должен быть оформлен ОТДЕЛЬНЫМ пунктом
+     → Должна быть явная нумерация: "1. ... 2. ... 3. ..."
+     → Если элементы в одном предложении через запятую → НЕ засчитывается
+
+2.3. Подсчитай количество указанных элементов
+     → Если меньше требуемого → 0 баллов
+
+2.4. Проверь каждый элемент на КОРРЕКТНОСТЬ
+     → Фактически верен?
+     → Соответствует типу требуемого объекта?
+
+2.5. {"ПРОВЕРЬ РОССИЙСКИЙ КОНТЕКСТ (ОБЯЗАТЕЛЬНО!):" if requires_russia else ""}
+     {"→ ВСЕ элементы должны быть реальными для современной России" if requires_russia else ""}
+     {"→ Примеры НЕПРАВИЛЬНЫХ элементов: иностранные партии, законы других стран" if requires_russia else ""}
+     {"→ Примеры ПРАВИЛЬНЫХ элементов: Единая Россия, КПРФ, ЛДПР, Новые люди, Справедливая Россия" if requires_russia else ""}
+
+2.6. Проверь на НЕВЕРНЫЕ позиции
+     → Если хотя бы ОДНА неверная → 0 баллов
+
+2.7. ЗАПОМНИ: какие элементы из К2 ОШИБОЧНЫЕ (для проверки К3!)
+
+2.8. В комментарии ОБЯЗАТЕЛЬНО укажи ДЛЯ КАЖДОГО элемента:
+     → Элемент 1: [название] - ✅ засчитан / ❌ не засчитан, ПОЧЕМУ
+     → Элемент 2: [название] - ✅ засчитан / ❌ не засчитан, ПОЧЕМУ
+     → Элемент 3: [название] - ✅ засчитан / ❌ не засчитан, ПОЧЕМУ
+     → ОБЯЗАТЕЛЬНО используй k2_elements в JSON для детализации!
+
+─────────────────────────────────────────────────────────────
+
+ШАГ 3: ПРОВЕРКА К3 (Примеры)
+
+3.1. Подсчитай количество примеров
+
+3.2. Проверь РАЗВЁРНУТОСТЬ каждого примера
+     → Полное предложение с деталями? ✓
+     → Словосочетание ("выборы в Госдуму")? ✗
+     → Минимум: "[КТО] [ЧТО СДЕЛАЛ] [ГДЕ/КОГДА] [РЕЗУЛЬТАТ]"
+
+3.3. {"ПРОВЕРЬ РОССИЙСКИЙ КОНТЕКСТ (ОБЯЗАТЕЛЬНО!):" if requires_russia else ""}
+     {"" if not requires_russia else ""}
+     {"Если в задании есть требование: 'в РФ', 'в России', 'российских', 'в нашей стране':" if requires_russia else ""}
+     {"" if not requires_russia else ""}
+     {"❌ НЕ ЗАСЧИТЫВАЮТСЯ (даже если пример по сути верный):" if requires_russia else ""}
+     {"   - 'Государство Z приняло закон о...'" if requires_russia else ""}
+     {"   - 'Гражданин А участвовал в выборах...' (без указания, что это Россия)" if requires_russia else ""}
+     {"   - 'В одной стране была проведена реформа...'" if requires_russia else ""}
+     {"   - 'Предприниматель Иванов в городе N...' (без указания, что это Россия)" if requires_russia else ""}
+     {"   - Любые примеры про другие страны (США, Германия и т.д.)" if requires_russia else ""}
+     {"" if not requires_russia else ""}
+     {"✅ ЗАСЧИТЫВАЮТСЯ:" if requires_russia else ""}
+     {"   - Конкретные российские организации: Юнармия, РДШ, Поисковое движение России," if requires_russia else ""}
+     {"     Волонтёры Победы, Единая Россия, КПРФ, ЛДПР и т.д." if requires_russia else ""}
+     {"   - Конкретные российские события: День Победы, Бессмертный полк, выборы в Госдуму" if requires_russia else ""}
+     {"   - Российские законы и институты: Конституция РФ, Госдума, Совет Федерации" if requires_russia else ""}
+     {"   - Модельные примеры С ЯВНОЙ ПРИВЯЗКОЙ к России:" if requires_russia else ""}
+     {"     'Гражданин Петров прошёл бесплатную диспансеризацию в поликлинике г. Москвы'" if requires_russia else ""}
+     {"" if not requires_russia else ""}
+     {"ВАЖНО: Модельный пример засчитывается при требовании РФ, ТОЛЬКО если:" if requires_russia else ""}
+     {"   1. Ситуация типична и реалистична для российской действительности" if requires_russia else ""}
+     {"   2. Есть явные маркеры России (названия городов, организаций, законов РФ)" if requires_russia else ""}
+
+3.4. ЕСЛИ В ЗАДАНИИ ТРЕБУЮТСЯ ДОСТИЖЕНИЯ (культуры/науки/искусства):
+     → КРИТИЧЕСКИ ВАЖНО: проверь, раскрыто ли ВЛИЯНИЕ/РЕЗУЛЬТАТ/ЗНАЧЕНИЕ!
+     → Просто факт ("Малевич создал супрематизм") → НЕ засчитывается
+     → Нужно: факт + влияние ("Малевич создал супрематизм, что дало жизнь авангарду") → засчитывается
+     → Примеры правильных достижений:
+       • "Балет «Лебединое озеро» прославил русский балет на весь мир"
+       • "Третьяковская галерея стала крупнейшим хранилищем русского искусства"
+       • "Периодическая система Менделеева стала основой химии"
+
+3.5. Проверь, иллюстрируют ли примеры РАЗНЫЕ функции/аспекты
+     → Если 2-3 примера об ОДНОЙ функции → засчитываются как ОДИН пример
+     → Пример: все три про "электоральную функцию" → 1 балл, не 3!
+
+3.6. КРИТИЧЕСКИ ВАЖНО: Проверь связь с К2!
+     → Если элемент в К2 ОШИБОЧНЫЙ, то пример к нему НЕ ЗАСЧИТЫВАЕТСЯ
+     → Пример: если в К2 указана несуществующая партия, то пример про неё → 0 баллов
+
+3.7. Проверь ДОПОЛНИТЕЛЬНЫЕ примеры (если >3)
+     → Если есть ошибки в дополнительных → максимум 1 балл за К3!
+
+3.8. Проверь фактическую корректность примеров
+
+3.9. В комментарии ОБЯЗАТЕЛЬНО укажи ДЛЯ КАЖДОГО примера:
+     → Пример 1: [краткое описание]
+        • Развёрнутый? ✅/❌
+        • Раскрыто достижение (если требуется)? ✅/❌
+        • Российский контекст (если требуется)? ✅/❌
+        • Какую функцию/аспект иллюстрирует?
+        • Связан с элементом К2? Элемент корректен? ✅/❌
+        • ИТОГ: ✅ засчитан / ❌ не засчитан, ПОЧЕМУ
+     → То же для примеров 2 и 3
+     → ОБЯЗАТЕЛЬНО используй k3_examples в JSON для детализации!
+
+═══════════════════════════════════════════════════════════════
+
+Верни результат в формате JSON:
+{{
+    "k1_score": 0-2,
+    "k1_comment": "детальный комментарий с указанием, что учтено/не учтено",
+    "k2_score": 0-1,
+    "k2_comment": "комментарий по ответу, какие элементы верны/неверны",
+    "k2_elements": [{{"element": "название", "is_correct": true/false, "comment": "почему"}}],
+    "k3_score": 0-3,
+    "k3_comment": "комментарий по примерам",
+    "k3_examples": [
+        {{
+            "number": 1,
+            "text": "краткое описание примера",
+            "is_valid": true/false,
+            "is_expanded": true/false,
+            "matches_russian_context": true/false,
+            "function": "название функции/аспекта",
+            "related_k2_element": "элемент из К2",
+            "related_k2_element_correct": true/false,
+            "comment": "почему засчитан или не засчитан"
+        }}
+    ],
+    "total_score": 0-6,
+    "general_feedback": "общий комментарий",
+    "suggestions": ["конкретный совет 1", "конкретный совет 2"],
+    "factual_errors": ["ошибка 1", "ошибка 2"]
+}}
+
+ВАЖНО: 
+- Будь максимально детален в комментариях
+- Для каждого незасчитанного элемента/примера объясни ПОЧЕМУ
+- Давай КОНКРЕТНЫЕ рекомендации по улучшению
+- Проверяй связь К2 и К3!
+- {"Обязательно проверяй российский контекст!" if requires_russia else ""}"""
+        
+        return prompt
+    
+    def _parse_ai_response(self, response: str) -> Dict:
+        """Парсит ответ AI."""
+        try:
+            # Пытаемся найти JSON в ответе
+            json_match = re.search(r'\{.*\}', response, re.DOTALL)
+            if json_match:
+                return json.loads(json_match.group())
+            else:
+                # Если JSON не найден, пытаемся распарсить текст
+                return self._parse_text_response(response)
+        except Exception as e:
+            logger.error(f"Failed to parse AI response: {e}")
+            return {}
+    
+    def _validate_scores(self, result: Dict) -> Dict:
+        """Валидирует и корректирует оценки."""
+        validated = result.copy()
+        
+        # Проверяем К1 (0-2)
+        k1 = validated.get('k1_score', 0)
+        validated['k1_score'] = max(0, min(2, int(k1)))
+        
+        # Проверяем К2 (0-1)
+        k2 = validated.get('k2_score', 0)
+        validated['k2_score'] = max(0, min(1, int(k2)))
+        
+        # Проверяем К3 (0-3)
+        k3 = validated.get('k3_score', 0)
+        validated['k3_score'] = max(0, min(3, int(k3)))
+        
+        # ВАЖНО: Всегда пересчитываем общий балл как сумму критериев
+        validated['total_score'] = (
+            validated['k1_score'] + 
+            validated['k2_score'] + 
+            validated['k3_score']
+        )
+        
+        return validated
+    
+    def _create_evaluation_result(self, result: Dict, topic: Dict) -> Task25EvaluationResult:
+        """Создаёт итоговый результат оценки с поддержкой format_feedback."""
+        # Извлекаем баллы
+        scores = {
+            'k1_score': result.get('k1_score', 0),
+            'k2_score': result.get('k2_score', 0),
+            'k3_score': result.get('k3_score', 0)
+        }
+        
+        # ВАЖНО: Используем сумму баллов по критериям, а не total_score от AI
+        total_score = scores['k1_score'] + scores['k2_score'] + scores['k3_score']
+        
+        # Формируем основную обратную связь на основе реальных баллов
+        if total_score >= 5:
+            feedback = "🎉 Отличная работа! Ответ соответствует всем критериям."
+        elif total_score >= 3:
+            feedback = "👍 Хорошо! Есть небольшие недочёты."
+        else:
+            feedback = "📝 Нужно доработать ответ. Изучите рекомендации."
+        
+        # Добавляем общий комментарий если есть (но не переопределяем feedback полностью)
+        if result.get('general_feedback') and total_score >= 3:
+            feedback += f"\n\n{result['general_feedback']}"
+        
+        # Создаём детальный анализ
+        detailed_feedback = {
+            'k1_comment': result.get('k1_comment', ''),
+            'k2_comment': result.get('k2_comment', ''),
+            'k2_elements': result.get('k2_elements', []),  # Детализация по элементам К2
+            'k3_comment': result.get('k3_comment', ''),
+            'k3_examples': result.get('k3_examples', []),  # Детализация по примерам К3
+            'k3_examples_found': result.get('k3_examples_found', [])  # Для обратной совместимости
+        }
+        
+        # Создаем расширенный результат
+        eval_result = Task25EvaluationResult(
+            criteria_scores=scores,
+            total_score=total_score,  # Используем пересчитанный балл
+            max_score=6,
+            feedback=feedback,
+            detailed_feedback=detailed_feedback,
+            suggestions=result.get('suggestions', []),
+            factual_errors=result.get('factual_errors', [])
+        )
+        
+        return eval_result
+    
+    def _get_fallback_result(self) -> EvaluationResult:
+        """Возвращает базовый результат при ошибке AI."""
+        return EvaluationResult(
+            criteria_scores={'k1_score': 0, 'k2_score': 0, 'k3_score': 0},
+            total_score=0,
+            max_score=6,
+            feedback="⚠️ Не удалось выполнить автоматическую проверку. Обратитесь к преподавателю.",
+            detailed_feedback=None,
+            suggestions=["Попробуйте отправить ответ позже"],
+            factual_errors=None
+        )
+
+    def _parse_text_response(self, response: str) -> Dict:
+        """Парсит текстовый ответ AI если JSON не удался."""
+        result = {
+            'k1_score': 0,
+            'k2_score': 0,
+            'k3_score': 0,
+            'total_score': 0,
+            'general_feedback': '',
+            'k1_comment': '',
+            'k2_comment': '',
+            'k3_comment': '',
+            'k3_examples_found': [],
+            'suggestions': [],
+            'factual_errors': []
+        }
+        
+        try:
+            # Пытаемся найти баллы по паттернам
+            # К1 (0-2 балла)
+            k1_match = re.search(r'К1.*?(\d+)\s*балл', response, re.IGNORECASE)
+            if k1_match:
+                result['k1_score'] = min(2, int(k1_match.group(1)))
+            
+            # К2 (0-1 балл)
+            k2_match = re.search(r'К2.*?(\d+)\s*балл', response, re.IGNORECASE)
+            if k2_match:
+                result['k2_score'] = min(1, int(k2_match.group(1)))
+            
+            # К3 (0-3 балла)
+            k3_match = re.search(r'К3.*?(\d+)\s*балл', response, re.IGNORECASE)
+            if k3_match:
+                result['k3_score'] = min(3, int(k3_match.group(1)))
+            
+            # Общий балл
+            total_match = re.search(r'(?:Итог|Общ|Всего).*?(\d+).*?балл', response, re.IGNORECASE)
+            if total_match:
+                result['total_score'] = min(6, int(total_match.group(1)))
+            else:
+                result['total_score'] = result['k1_score'] + result['k2_score'] + result['k3_score']
+            
+            # Пытаемся извлечь общий комментарий
+            result['general_feedback'] = response[:500] if len(response) > 500 else response
+            
+        except Exception as e:
+            logger.error(f"Error parsing text response: {e}")
+            result['general_feedback'] = "Ответ обработан, но детальный анализ недоступен."
+        
+        return result
+
+
+def format_evaluation_feedback(result: EvaluationResult, topic: Dict = None) -> str:
+    """
+    Форматирует результат оценки для отображения пользователю.
+    
+    Args:
+        result: Результат оценки
+        topic: Информация о теме (опционально)
+        
+    Returns:
+        Отформатированный текст для отображения
+    """
+    # Если у результата есть метод format_feedback, используем его
+    if hasattr(result, 'format_feedback'):
+        return result.format_feedback()
+    
+    # Иначе форматируем вручную
+    text = f"📊 <b>Результаты проверки</b>\n\n"
+    
+    if topic:
+        text += f"<b>Тема:</b> {topic.get('title', 'Не указана')}\n"
+        text += f"{'─' * 30}\n\n"
+    
+    # Используем result.criteria_scores
+    if hasattr(result, 'criteria_scores') and result.criteria_scores:
+        text += "<b>Баллы по критериям:</b>\n"
+        
+        # Проверяем разные форматы ключей
+        k1_score = result.criteria_scores.get('k1_score', result.criteria_scores.get('К1', 0))
+        k2_score = result.criteria_scores.get('k2_score', result.criteria_scores.get('К2', 0))
+        k3_score = result.criteria_scores.get('k3_score', result.criteria_scores.get('К3', 0))
+        
+        text += f"К1 (Обоснование): {k1_score}/2\n"
+        text += f"К2 (Ответ): {k2_score}/1\n"
+        text += f"К3 (Примеры): {k3_score}/3\n"
+    
+    # Итоговый балл
+    text += f"\n<b>Итого: {result.total_score}/{result.max_score} баллов</b>\n\n"
+    
+    # Основная обратная связь
+    if result.feedback:
+        text += f"{result.feedback}\n"
+    
+    # Используем detailed_feedback
+    if hasattr(result, 'detailed_feedback') and result.detailed_feedback:
+        if 'k1_comment' in result.detailed_feedback:
+            text += f"\n<b>Обоснование:</b> {result.detailed_feedback['k1_comment']}\n"
+        
+        if 'k2_comment' in result.detailed_feedback:
+            text += f"\n<b>Ответ:</b> {result.detailed_feedback['k2_comment']}\n"
+        
+        if 'k3_comment' in result.detailed_feedback:
+            text += f"\n<b>Примеры:</b> {result.detailed_feedback['k3_comment']}\n"
+    
+    # Рекомендации
+    if hasattr(result, 'suggestions') and result.suggestions:
+        text += "\n💡 <b>Рекомендации:</b>\n"
+        for suggestion in result.suggestions:
+            text += f"• {suggestion}\n"
+    
+    # Фактические ошибки
+    if hasattr(result, 'factual_errors') and result.factual_errors:
+        text += "\n⚠️ <b>Обратите внимание:</b>\n"
+        for error in result.factual_errors:
+            if isinstance(error, dict):
+                text += f"• {error.get('error', str(error))}"
+                if 'correction' in error:
+                    text += f" → {error['correction']}"
+                text += "\n"
+            else:
+                text += f"• {error}\n"
+    
     return text